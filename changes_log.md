--- conflicted
+++ resolved
@@ -1,77 +1,51 @@
-# Updated 2023-07-14
-<<<<<<< HEAD
-- Released version 0.17 on Pypi
-- The `beta` branch has been promoted to become the default branch, while the `main` branch will now serve as the stable version repository.
-- The `beta` branch will be committed to the `main` branch and released on PyPI within every month, starting from now onwards.
-=======
->>>>>>> c37754eb
-- The README.md file has been updated to synchronize the English and Vietnamese versions.
-- The database file listing_companies_enhanced-2023.csv in the data folder of this repository has been updated for the listing_companies function.
-- A new function, price_depth, has been introduced to retrieve trading prices and volume for a list of stocks. This function can be used in conjunction with the price_board function.
-
-# Update 2023-07-13
-- Classified vnstock functions in the demo Jupyter Notebook based on 5 main pillars:
-  1. Market Watch
-  2. Fundamental Analysis
-  3. Technical Analysis
-  4. Stock Pick
-  5. Trading Center
-- Revised function demos to include recently updated functions.
-- Restore the unit price of stock_historical_data from 1000 VND to VND by multiplying it by 1000.
-- The `price_board` function has been updated.
-- Implemented additional functions in the `utils.py` module to extract date values in the format of YYYY-mm-dd.
-
-# Updated 2023-07-05
-- The README.md file has been revised (applied to the Vietnamese language first).
-- Functions related to SSI data source that were unavailable have been removed.
-- The `financial_ratio` function has been enhanced with the following updates:
-  - The resulting DataFrame now has a transposed structure, with the year/quarter serving as the index, facilitating usability.
-  - The `is_all` parameter has been made optional.
-- The `industry_analysis` and stock_ls_analysis functions have been improved:
-  - The resulting DataFrame now has a transposed structure, with the stock ticker names as column headers, making it more user-friendly.
-  - An additional `lang` parameter has been introduced, allowing the display of DataFrame columns in Vietnamese/English labels.
-
-# Updated 2023-06-29
-- Updated the stock_intraday_data function to elaborate more insights the data returned by the function and make it usable.
-- Updated the stock_historical_data to support getting indices historical data.
-
-# Updated 2023-06-22
-- Referred to as version 0.15 (coming soon on Pypi)
-- Introduce a new feature to the stock_historical_data function, enabling retrieval of data with multiple time resolutions. The corresponding API endpoint supporting this function has been upgraded.
-  - Include a resolution parameter to allow users to obtain price data at intervals of 1 minute, 15 minutes, 30 minutes, 1 hour, or 1 day.
-  - Modify the column name in the returned dataframe from tradingDate to time.
-- Clearly mark functions that are not available for SSI API endpoints.
-- The `mode='live'` option in the function listing_companies() has been removed. The function will now only read the company listing from a csv file on this github repo.
-- Update the repo folder tree, added data folder data files, demo folder to store demo files.
-
-# Updated 2023-06-07
-Assist in providing a Vietnamese translation for the README.md file, which will be beneficial for local users.
-
-# Updated 2023-05-20
-> The `main` branch is for major updates only, while the `beta` branch is for minor updates. Pypi package will be reflected the `main` branch from now on.
-
-- The listing_companies() function can now read the company listing from either a csv file on this github repo or a live API request.
-- The stock_intraday_data () function has a new limit of 100 for the page_size parameter imposed by the TCBS.
-=======
-# Updated 2023-06-29
-- Updated the stock_intraday_data function to elaborate more insights the data returned by the function and make it usable.
-- Updated the stock_historical_data to support getting indices historical data.
-
-# Updated 2023-06-22
-- Referred to as version 0.15 (coming soon on Pypi)
-- Introduce a new feature to the stock_historical_data function, enabling retrieval of data with multiple time resolutions. The corresponding API endpoint supporting this function has been upgraded.
-  - Include a resolution parameter to allow users to obtain price data at intervals of 1 minute, 15 minutes, 30 minutes, 1 hour, or 1 day.
-  - Modify the column name in the returned dataframe from tradingDate to time.
-- Clearly mark functions that are not available for SSI API endpoints.
-- The `mode='live'` option in the function listing_companies() has been removed. The function will now only read the company listing from a csv file on this github repo.
-- Update the repo folder tree, added data folder data files, demo folder to store demo files.
-
-# Updated 2023-06-07
-Assist in providing a Vietnamese translation for the README.md file, which will be beneficial for local users.
-
-# Updated 2023-05-20
-> The `main` branch is for major updates only, while the `beta` branch is for minor updates. Pypi package will be reflected the `main` branch from now on.
-
-- The listing_companies() function can now read the company listing from either a csv file on this github repo or a live API request.
-- The stock_intraday_data () function has a new limit of 100 for the page_size parameter imposed by the TCBS.
-- The README.md file reflects the changes made to the above functions.pip+# Updated 2023-07-14
+- Released version 0.17 on Pypi
+- The `beta` branch has been promoted to become the default branch, while the `main` branch will now serve as the stable version repository.
+- The `beta` branch will be committed to the `main` branch and released on PyPI within every month, starting from now onwards.
+- The README.md file has been updated to synchronize the English and Vietnamese versions.
+- The database file listing_companies_enhanced-2023.csv in the data folder of this repository has been updated for the listing_companies function.
+- A new function, price_depth, has been introduced to retrieve trading prices and volume for a list of stocks. This function can be used in conjunction with the price_board function.
+
+# Update 2023-07-13
+- Classified vnstock functions in the demo Jupyter Notebook based on 5 main pillars:
+  1. Market Watch
+  2. Fundamental Analysis
+  3. Technical Analysis
+  4. Stock Pick
+  5. Trading Center
+- Revised function demos to include recently updated functions.
+- Restore the unit price of stock_historical_data from 1000 VND to VND by multiplying it by 1000.
+- The `price_board` function has been updated.
+- Implemented additional functions in the `utils.py` module to extract date values in the format of YYYY-mm-dd.
+
+# Updated 2023-07-05
+- The README.md file has been revised (applied to the Vietnamese language first).
+- Functions related to SSI data source that were unavailable have been removed.
+- The `financial_ratio` function has been enhanced with the following updates:
+  - The resulting DataFrame now has a transposed structure, with the year/quarter serving as the index, facilitating usability.
+  - The `is_all` parameter has been made optional.
+- The `industry_analysis` and stock_ls_analysis functions have been improved:
+  - The resulting DataFrame now has a transposed structure, with the stock ticker names as column headers, making it more user-friendly.
+  - An additional `lang` parameter has been introduced, allowing the display of DataFrame columns in Vietnamese/English labels.
+
+# Updated 2023-06-29
+- Updated the stock_intraday_data function to elaborate more insights the data returned by the function and make it usable.
+- Updated the stock_historical_data to support getting indices historical data.
+
+# Updated 2023-06-22
+- Referred to as version 0.15 (coming soon on Pypi)
+- Introduce a new feature to the stock_historical_data function, enabling retrieval of data with multiple time resolutions. The corresponding API endpoint supporting this function has been upgraded.
+  - Include a resolution parameter to allow users to obtain price data at intervals of 1 minute, 15 minutes, 30 minutes, 1 hour, or 1 day.
+  - Modify the column name in the returned dataframe from tradingDate to time.
+- Clearly mark functions that are not available for SSI API endpoints.
+- The `mode='live'` option in the function listing_companies() has been removed. The function will now only read the company listing from a csv file on this github repo.
+- Update the repo folder tree, added data folder data files, demo folder to store demo files.
+
+# Updated 2023-06-07
+Assist in providing a Vietnamese translation for the README.md file, which will be beneficial for local users.
+
+# Updated 2023-05-20
+> The `main` branch is for major updates only, while the `beta` branch is for minor updates. Pypi package will be reflected the `main` branch from now on.
+
+- The listing_companies() function can now read the company listing from either a csv file on this github repo or a live API request.
+- The stock_intraday_data () function has a new limit of 100 for the page_size parameter imposed by the TCBS.