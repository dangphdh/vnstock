<div id="badges" align="center">
<img src="https://img.shields.io/pypi/pyversions/vnstock?logoColor=brown&style=plastic" alt= "Version"/>
<img src="https://img.shields.io/pypi/dm/vnstock" alt="Download Badge"/>
<img src="https://img.shields.io/github/last-commit/thinh-vu/vnstock" alt="Commit Badge"/>
<img src="https://img.shields.io/github/license/thinh-vu/vnstock?color=red" alt="License Badge"/>
</div>

---

🌐 View in **[English](https://github.com/thinh-vu/vnstock/blob/main/README-en.md)**

# I. 🎤 Giới thiệu
## 1.1. Giới thiệu chung
vnstock là thư viện Python được thiết kế để tải dữ liệu chứng khoán Việt Nam một cách dễ dàng và miễn phí. vnstock sử dụng các nguồn cấp dữ liệu đáng tin cậy, bao gồm nhưng không giới hạn từ công ty chứng khoán và công ty phân tích thị trường tại Việt Nam. Gói thư viện được thiết kế dựa trên nguyên tắc về sự đơn giản và mã nguồn mở, hầu hết các hàm được viết dựa trên thư viện request và pandas có sẵn trên môi trường Google Colab do đó người dùng không cần cài đặt thêm các gói thư viện kèm theo.

## 1.2. Tính năng chính
vnstock cung cấp nhiều tính năng đa dạng như tải dữ liệu lịch sử giá, thông tin công ty niêm yết, thông tin thị trường cho tất cả các mã chứng khoán niêm yết.

## 1.3. Nguồn cấp dữ liệu
Thư viện python này kết nối tới các API công khai của các nguồn cấp dữ liệu để tải về để làm việc dưới dạng các DataFrame trong dự án Python. Việc truy xuất dữ liệu này là hoàn toàn **MIỄN PHÍ** và không có **GIỚI HẠN**. 

# II. Hướng dẫn sử dụng cho người mới

👉 Để biết thêm thông tin và minh hoạt về cách sử dụng, bạn vui lòng truy cập bài viết trên blog của tôi, có sẵn bằng tiếng Việt/Anh [tại đây](https://thinhvu.com/2022/09/22/vnstock-api-tai-du-lieu-chung-khoan-python?utm_source=github&utm_medium=vnstock).

👉 Bạn có thể mở tệp Jupyter Notebook [vnstock demo index - all functions testing // 2023-03-25.ipynb](https://github.com/thinh-vu/vnstock/blob/main/vnstock_demo_index_all_functions_testing_2023_03_25.ipynb) để dùng thử tất cả các hàm của vnstock. Để sử dụng, nhấp vào nút ![Open in Colab](https://colab.research.google.com/assets/colab-badge.svg) ở đầu trang của notebook để mở với Google Colab.

<<<<<<< HEAD
👉 You can find the changes log for this package [here](./changes_log.md)
=======
🖐 Nếu bạn thấy thư viện này có giá trị và muốn hỗ trợ tác giả duy trì vnstock dưới dạng mã nguồn mở, miễn phí thì có thể tham gia ủng hộ gây quỹ phát triển dự án này. Để biết thêm chi tiết, vui lòng tham khảo bài viết trên blog sau: [Cùng nhau xây dựng cộng đồng VNStock vững mạnh](https://thinhvu.com/2023/04/15/xay-dung-cong-dong-vnstock-vung-manh/).
>>>>>>> b0c51e4b

🔥 Bạn có thể tham khảo thêm [Ý tưởng cho các tính năng nâng cao cho các phiên bản sắp tới](https://github.com/users/thinh-vu/projects/1/views/4) để đồng hành cùng vnstock. 

👉 Từ phiên bản 1.0.3, tất cả các cập nhật về tính năng và nâng cấp cho thư viện được tổng hợp trong file [Lịch sử thay đổi](https://chat.openai.com/changes_log.md).

## 2.2 🛠 Cài đặt

Để sử dụng thư viên vnstock,bạn cần **sử dụng pip để cài đặt** (yêu cầu phiên bản Python 3.7 trở lên) với câu lệnh sau trong giao diện cửa sổ dòng lệnh Terminal với macOS, Linux hoặc Command Prompt với Windows. Bạn cũng có thể chèn đoạn mã này vào một ô lệnh trong Jupyter Notebook và thực thi nó, có thể cần sử dụng dấu `!` trước câu lệnh:

`pip install vnstock`

<<<<<<< HEAD
``$ pip install git+https://github.com/thinh-vu/vnstock.git@beta``

**The `main` branch ensures the user that the most updated version will always be working and fully operative** so as not to wait until the 
the stable release comes out (which eventually may take some time depending on the number of issues to solve).
=======
Ngoài ra, **nếu bạn muốn sử dụng phiên bản `vnstock` mới nhất từ nguồn Github thay vì phiên bản ổn định từ [Pypi](https://pypi.org/project/vnstock/)** thì sử dụng lệnh cài đặt sau:

`pip install git+https://github.com/thinh-vu/vnstock.git@beta`
>>>>>>> b0c51e4b

**Nhánh `main` của repository này đảm bảo thể hiện mã nguồn vnstock được phát hành trên Pypi** trong khi đó, nhánh `beta` cho phép tải những cập nhật mới nhất từ thư viện, đôi khi có thể phát sinh lỗi.
---

# III. 💻 Cách sử dụng các hàm trong vnstock
Bạn có thể hiểu cách sử dụng các hàm cơ bản của vnstock bằng cách tham khảo hướng dẫn này hoặc đơn giản là mở file [vnstock demo index - all functions testing // 2023-03-25.ipynb](https://github.com/thinh-vu/vnstock/blob/main/vnstock_demo_index_all_functions_testing_2023_03_25.ipynb) để chạy các dòng lệnh mẫu và xem kết quả. Ngoài ra, tất cả các hàm có trong vnstock đều được cung cấp docstring đầy đủ, do đó bạn có thể xem phần lời nhắc khi viết câu lệnh trên các IDE như Google Colab, Visual Studio Code, hay Jupyter Notebook, ... để biết thêm thông tin chi tiết về cách sử dụng các hàm.

Để nạp các hàm của vnstock vào dự án Python của bạn, cần dùng lệnh `import` như dưới đây, sau đó bạn có thể sử dụng các hàm được liệt kê bên dưới.

```python
from vnstock import *
```

## 2.1 📰 Danh sách các công ty niêm yết
```python
listing_companies()
```
<<<<<<< HEAD
The function reads from the csv file by default. If mode is set to live, it requests realtime data from the API.
=======
Hàm này đọc dữ liệu từ tệp csv đính kèm trên Github theo mặc định (trong thư mục /src của repo này). Nếu tham số `mode="live"` được chỉ rõ, nó sẽ đọc dữ liệu trực tiếp từ API. Bởi danh sách các công ty niêm yết thường không thay đổi liên tục trong thời gian dài nên các bạn hạn chế sử dụng chế độ đọc dữ liệu trực tiếp từ API để đỡ gây sự chú ý và tốn tài nguyên của nhà cung cấp dữ liệu dẫn đến việc họ sử dụng các biện pháp chặn truy cập từ bot.
>>>>>>> b0c51e4b

<details>
  <summary>Output</summary>

```
     ticker  group_code                                       company_name            company_short_name
0       HSV  UpcomIndex                   Công ty Cổ phần Gang Thép Hà Nội              Gang Thép Hà Nội
1       SCV  UpcomIndex                      Công ty Cổ phần Muối Việt Nam                  Visalco.,JSC
2       LYF  UpcomIndex              Công ty Cổ phần  Lương Thực Lương Yên  Công ty Lương Thực Lương Yên
3       CST  UpcomIndex                 Công ty Cổ phần Than Cao Sơn - TKV            Than Cao Sơn - TKV
4       BVL  UpcomIndex                            Công ty Cổ phần BV Land                       BV Land
```

</details>

## 2.2. Tổng quan về một mã chứng khoán cụ thể
```python
ticker_overview('TCB')
```

<details>
  <summary>Output</summary>

  ```
  >>> ticker_overview('TCB')
    exchange    shortName  industryID industryIDv2   industry  ... deltaInMonth deltaInYear  outstandingShare  issueShare  ticker
  0     HOSE  Techcombank         289         8355  Ngân hàng  ...       -0.027      -0.038            3510.9      3510.9     TCB
  ```

</details>

## 2.3. 📈 Truy xuất dữ liệu giá lịch sử

vnstock allows the user to **download stock historical data from TCBS**. In 
the example presented below, the historical data from the past years of a stock is retrieved. 

vnstock cho phép người dùng **tải xuống dữ liệu lịch sử giao dịch cổ phiếu** với hai các cấp độ chi bao gồm 5 cấp độ: 1 phút, 5 phút, 15 phút, 1 giờ, 1 ngày. Trong ví dụ dưới đây, dữ liệu giá được truy xuất theo cấp độ ngày.

```python
df =  stock_historical_data(symbol='GMD', 
                            start_date="2021-01-01", 
                            end_date='2022-02-25')
print(df.head())
```
Bạn cũng có thể viết hàm theo dạng rút gọn như dưới đây, điều này đúng với tất cả các hàm, miễn là thông số được nhập vào đúng thứ tự:

```python
df = stock_historical_data("GMD", "2021-01-01", "2022-02-25")
print(df.head())
```
Và đây là kết quả

<details>
  <summary>Output</summary>

  ```{r, engine='python', count_lines}
          open     high      low    close   volume tradingDate
  0    32182.0  33157.0  31987.0  32279.0  4226500  2021-01-04
  1    32279.0  33596.0  31938.0  32962.0  4851900  2021-01-05
  2    33352.0  33352.0  32279.0  32572.0  3641300  2021-01-06
  3    32864.0  33644.0  31694.0  33157.0  5753700  2021-01-07
  4    33547.0  33937.0  32669.0  33059.0  4587500  2021-01-08
  ```

</details>

## 2.4. 📊 Bảng giá
Bạn có thể tải xuống bảng giá của một danh sách các cổ phiếu được chọn để phân tích dễ dàng hơn (khi xuất ra Google Sheets/Excel) so với việc xem trực tiếp trên bảng giá của các công ty chứng khoán.

<details>
  <summary>Bảng giá</summary>

  ![price_board](https://raw.githubusercontent.com/thinh-vu/vnstock/main/src/tcbs_trading_board_sector.png)

</details>

Tất cả việc bạn cần làm là nhập vào danh sách các mã cổ phiếu bạn chọn:

```
price_board('TCB,SSI,VND')
```

<details>
  <summary>Output</summary>

```
>>> price_board('TCB,SSI,VND')
  Mã CP  Giá Khớp Lệnh  KLBD/TB5D  T.độ GD  KLGD ròng(CM)  ...  vnid1m  vnid3m  vnid1y  vnipe    vnipb
0   TCB        48600.0        0.6     0.49         -23200  ...    -3.7    -2.0    22.4  17.99  2.46159
1   SSI        43300.0        0.5     0.50        -112200  ...    -3.7    -2.0    22.4  17.99  2.46159
2   VND        32600.0        0.7     0.68          37300  ...    -3.7    -2.0    22.4  17.99  2.46159
```
</details>

## 2.5. 🔥 Dữ liệu thời gian thực trong ngày giao dịch (Intraday)

<details>
  <summary>Intraday view on TCBS</summary>

  ![intraday](https://raw.githubusercontent.com/thinh-vu/vnstock/main/src/tcbs_intraday_screen1.png)
  ![intraday](https://raw.githubusercontent.com/thinh-vu/vnstock/main/src/tcbs_intraday_screen2.png)

</details>
vnstock cho phép người dùng tải xuống dữ liệu giao dịch theo thời gian thực trong ngày ngày giao dịch. Nếu mốc thời gian bạn truy cứu rơi vào Thứ Bảy, Chủ Nhật thì dữ liệu nhận được thể hiện cho ngày giao dịch của Thứ 6 của tuần đó.

```python
df =  stock_intraday_data(symbol='GMD', 
                            page_num=0, 
                            page_size=100)
print(df.head())
```

<details>
  <summary>Output</summary>

  ```{r, engine='python', count_lines}
  p     volume       cp       rcp   a   ba   sa     hl  pcp      time
  0     50700.0  169700  0.0  0.0      0.0  0.0   True  0.0  14:45:08
  1     50800.0    1000  0.0  0.0  BU  0.0  0.0  False  0.0  14:30:05
  2     50800.0     500  0.0  0.0  BU  0.0  0.0  False  0.0  14:30:05
  3     50800.0   20000  0.0  0.0  BU  0.0  0.0   True  0.0  14:29:54
  4     50700.0     300  0.0  0.0  SD  0.0  0.0  False  0.0  14:29:53
  ```

</details>

## 2.6. 💰 Các chỉ số tài chính
### 2.6.1. So sánh các chỉ số tài chính của nhiều mã cổ phiếu

<details>
  <summary>Tạm ngưng hoạt động do nguồn dữ liệu từ SSI bị chặn</summary>

  ```python
  financial_ratio_compare (symbol_ls=['TCB', 'CTG', 'BID'], industry_comparison='true', frequency= 'Yearly', start_year=2020)
  ```
  - _symbol_ls_: danh sách các mã cổ phiếu quán tâm
  - _industry_comparison_: `true` hoặc `false`
  - _frequency:_ `Yearly` hoặc `Quarterly`

  <details>
    <summary>Output</summary>

  ```
                                    Chỉ số          2017          2018          2019          2020          2021
  0                                    P/E           NaN           NaN           NaN           NaN           NaN
  1                                    BID  1.931659e+01  1.579755e+01  2.156374e+01  2.392118e+01  2.109997e+01
  2                                    TCB  1.589460e+01  1.099041e+01  7.712361e+00  1.110489e+01  9.790559e+00
  3                                    CTG  1.578063e+01  1.476715e+01  1.015345e+01  1.031625e+01  1.135594e+01
  4                                    BID  1.931659e+01  1.579755e+01  2.156374e+01  2.392118e+01  2.109997e+01
  ..                                   ...           ...           ...           ...           ...           ...
  171                           Toàn ngành  2.272894e+10  2.932384e+10  3.172492e+10  3.927128e+10  5.101939e+10
  172                                  NaN           NaN           NaN           NaN           NaN           NaN
  173                                  NaN           NaN           NaN           NaN           NaN           NaN
  174  Dữ liệu được cung cấp bởi FiinTrade           NaN           NaN           NaN           NaN           NaN
  175                https://fiintrade.vn/           NaN           NaN           NaN           NaN           NaN
  ```
  </details>

</details>

### 2.6.2. Chỉ số tài chính của một mã cổ phiếu
```python
financial_ratio("TCB", 'quarterly', True)
```

<details>
  <summary>Output</summary>

  ```
  ticker  quarter  year  priceToEarning  priceToBook valueBeforeEbitda dividend  ...  badDebtOnAsset  liquidityOnLiability payableOnEquity cancelDebt ebitdaOnStockChange bookValuePerShareChange  creditGrowth
  0     TCB        4  2021             9.9          1.9              None     None  ...           0.004                 0.382             5.1      0.004                None                   0.053         0.252
  1     TCB        3  2021            10.0          2.0              None     None  ...           0.003                 0.405             5.1      0.004                None                   0.053         0.392
  2     TCB        2  2021            11.4          2.2              None     None  ...           0.002                 0.370             5.0      0.008                None                   0.061         0.353
  3     TCB        1  2021             9.9          1.8              None     None  ...           0.002                 0.354             4.9      0.012                None                   0.060         0.277
  4     TCB        4  2020             9.0          1.5              None     None  ...           0.003                 0.372             4.9      0.013                None                   0.057         0.202
  ```
</details>

## 2.7. So sánh cổ phiếu
### 2.7.1. 🏭 Phân tích các mã cổ phiếu cùng ngành
```python
industry_analysis("VNM")
```
Trả về thông tin các mã cổ phiếu cùng ngành với mã cổ phiếu nằm trong cùng nhóm ngành với mã `VNM`.

<details>
  <summary>Output</summary>

![preview](./src/stock_comparison_industries.png?raw=true)

```
>>> industry_analysis("VNM")
   ticker  marcap   price  numberOfDays  priceToEarning   peg  priceToBook  valueBeforeEbitda  dividend  ...  debtOnEbitda  income5year  sale5year income1quarter sale1quarter nextIncome  nextSale   rsi    rs
0     VNM  164897   78900             1            15.7  -3.1          5.0               12.6     0.037  ...           0.6        0.024      0.054         -0.249       -0.023       None      None  34.9  18.0
0     MSN  186524  158000            -1            21.8   0.0          5.7               22.5     0.008  ...           5.5        0.251      0.154          4.610        0.009        NaN       NaN  54.5  58.0
1     MCH   80250  112100             1            14.7   0.7          4.9               12.0     0.000  ...           1.2        0.152      0.150          0.381        0.372        NaN       NaN  48.6  36.0
2     MML   26061   79700            -1            19.6   0.0          4.7               24.9     0.000  ...           4.2       -0.029     -0.050          6.771       -0.243      0.904      0.22  58.8  60.0
```
</details>

### 2.7.2. 🔬 So sánh các chỉ số của danh sách các cổ phiếu tùy chọn
```python
stock_ls_analysis("TCB, BID, CEO, GMD")
```

<details>
  <summary>Output</summary>

![preview](./src/stock_ls_comparison.png)

```
  ticker  marcap  price  numberOfDays  priceToEarning  peg  priceToBook  valueBeforeEbitda  dividend  ...  debtOnEbitda  income5year  sale5year income1quarter  sale1quarter  nextIncome  nextSale   rsi    rs
0    GMD   15220  50500            -3            25.2  0.4          2.4               16.2       0.0  ...           1.8        0.092     -0.030          0.500         0.425         NaN       NaN  60.3  50.0
1    CEO   17062  66300             1           183.2 -0.8          5.7               81.8       0.0  ...           7.8       -0.099     -0.086            NaN         3.002      -1.469      -0.2  51.9  82.0
2    BID  225357  44550            -3            21.3  0.4          2.6                NaN       0.0  ...           NaN        0.115      0.154          0.083         0.000         NaN       NaN  49.1  34.0
3    TCB  178003  50700             1             9.9  0.2          1.9                NaN       0.0  ...           NaN        0.418      0.255          0.059         0.157         NaN       NaN  45.2  28.0
```

</details>

### 2.7.3. 🏢 Tổng quan công ty
```python
company_overview('TCB')
```

<details>
  <summary>Output</summary>

```
>>> company_overview('TCB')
  exchange    shortName  industryID industryIDv2  ... deltaInYear outstandingShare issueShare  ticker
0     HOSE  Techcombank         289         8355  ...      -0.075           3510.9     3510.9     TCB
```
</details>

### 2.7.4. 💵 Báo cáo kết quả kinh doanh, cân đối kế toán và lưu chuyển tiền tệ

#### 2.7.4.1. Báo cáo từ SSI

<details>
  <summary>Tạm ngưng hoạt động do SSI từ chối truy cập</summary>

> Theo nhận định của tác giả, định dạng báo cáo được cung cấp bởi SSI khá đầy đủ và dễ theo dõi so với bản báo cáo tài chính do TCBS cung cấp (rút gọn).

```python
financial_report (symbol='SSI', report_type='BalanceSheet', frequency='Quarterly')
```
- _report_type:_ Bạn có thể chọn 1 trong ba mẫu báo cáo: `BalanceSheet` cho Bảng cân đối kế toán, `IncomeStatement` cho báo cáo kết quả kinh doanh, hoặc `CashFlow` cho báo cáo lưu chuyển tiền tệ
- _frequency:_ `Yearly` or `Quarterly`

<details>
  <summary>Output</summary>

  ```
                                        CHỈ TIÊU          2012          2013  ...          2019          2020          2021
  0                            TỔNG CỘNG TÀI SẢN  7.980876e+12  7.705074e+12  ...  2.704412e+13  3.576953e+13  5.079306e+13
  1                             TÀI SẢN NGẮN HẠN  4.837002e+12  4.467396e+12  ...  2.229087e+13  2.904003e+13  4.653960e+13
  3                    Tiền và tương đương tiền   1.947090e+12  1.838619e+12  ...  1.040783e+12  3.632519e+11  1.114235e+12
  4                                         Tiền  8.068605e+11  1.437619e+12  ...  2.606318e+11  2.319712e+11  4.741978e+11
  5                   Các khoản tương đương tiền  1.140230e+12  4.010000e+11  ...  7.801508e+11  1.312807e+11  6.400373e+11
  ..                                         ...           ...           ...  ...           ...           ...           ...
  149                   Lợi nhuận chưa phân phối  1.127003e+12  1.118080e+12  ...  2.941467e+12  2.676816e+12  2.927813e+12
  153         Vốn Ngân sách nhà nước và quỹ khác  0.000000e+00  0.000000e+00  ...  0.000000e+00  0.000000e+00  0.000000e+00
  154    Quỹ khen thưởng , phúc lợi (trước 2010)  0.000000e+00  0.000000e+00  ...  0.000000e+00  0.000000e+00  0.000000e+00
  157  LỢI ÍCH CỦA CỔ ĐÔNG THIỂU SỐ (trước 2015)  8.369917e+10  8.299030e+10  ...  0.000000e+00  0.000000e+00  0.000000e+00
  158                        TỔNG CỘNG NGUỒN VỐN  7.980876e+12  7.705074e+12  ...  2.704412e+13  3.576953e+13  5.079306e+13
  ```
</details>

</details>

#### 2.7.4.2. Báo cáo từ TCBS

##### 📄 Báo cáo kinh doanh

![income_statement](https://raw.githubusercontent.com/thinh-vu/vnstock/main/src/financial_income_statement.png)
```python
financial_flow(symbol="TCB", report_type='incomestatement', report_range='quarterly')
```


<details>
  <summary>Output</summary>

```
        ticker  revenue  yearRevenueGrowth  quarterRevenueGrowth costOfGoodSold grossProfit  ...  investProfit  serviceProfit  otherProfit  provisionExpense operationIncome  ebitda
index                                                                                        ...
2021-Q4    TCB     7245              0.328                 0.074           None        None  ...           279           2103          532              -627            6767    None
2021-Q3    TCB     6742              0.310                 0.023           None        None  ...           384           1497          156              -589            6151    None
2021-Q2    TCB     6588              0.674                 0.076           None        None  ...           717           1457          444              -598            6615    None
2021-Q1    TCB     6124              0.454                 0.122           None        None  ...           812           1325          671              -851            6369    None
```
</details>

##### 🧾 Bảng cân đối kế toán

![balance_sheet](https://raw.githubusercontent.com/thinh-vu/vnstock/main/src/financial_balancesheet.png)
```python
financial_flow(symbol="TCB", report_type='balancesheet', report_range='quarterly')
```

<details>
  <summary>Output</summary>

```
        ticker shortAsset  cash shortInvest shortReceivable inventory longAsset  fixedAsset  ...  payableInterest  receivableInterest deposit otherDebt  fund  unDistributedIncome  minorShareHolderProfit  payable
index                                                                                        ...

2021-Q4    TCB       None  3579        None            None      None      None        7224  ...             3098                5808  314753     33680  9156                47469                     845   475756
2021-Q3    TCB       None  3303        None            None      None      None        7106  ...             3074                6224  316376     34003  6784                45261                     753   453251
2021-Q2    TCB       None  3554        None            None      None      None        6739  ...             2643                5736  289335     27678  6790                40924                     659   420403
2021-Q1    TCB       None  4273        None            None      None      None        4726  ...             2897                5664  287446     26035  6790                36213                     563   3837
```
</details>

##### 💶 Báo cáo lưu chuyển tiền tệ

```python
financial_flow(symbol="TCB", report_type='cashflow', report_range='quarterly')
```

<details>
  <summary>Output</summary>

```
        ticker  investCost  fromInvest  fromFinancial  fromSale  freeCashFlow
index
2021-Q4    TCB        -280        -276              0     -9328             0
2021-Q3    TCB        -180        -179             60     17974             0
2021-Q2    TCB        -337        -282              0     11205             0
2021-Q1    TCB        -143        -143              0     -6954             0
```
</details>

## 2.8. 🧧 Lịch sử chi trả cổ tức

```python
dividend_history("VNM")
```

<details>
  <summary>Output</summary>

```
   exerciseDate  cashYear  cashDividendPercentage issueMethod
0      10/01/22      2021                    0.14        cash
1      07/09/21      2021                    0.15        cash
2      07/06/21      2020                    0.11        cash
3      05/01/21      2020                    0.10        cash
```
</details>

## 2.9. ⭐ Đánh giá xếp hạng chung
![general_rating](https://raw.githubusercontent.com/thinh-vu/vnstock/beta/src/general_rating.png)

```python
general_rating("VNM")
```

<details>
  <summary>Output</summary>

```
   stockRating  valuation  financialHealth  businessModel  businessOperation  rsRating  taScore  ... ticker highestPrice  lowestPrice  priceChange3m  priceChange1y  beta   alpha
0          2.4        1.5              4.8            3.0                3.2       1.0      1.0  ...    VNM     102722.2      78600.0         -0.092         -0.232  0.49 -0.0014
```
</details>

## 2.10. 🌱 Đánh giá mô hình kinh doanh
```python
biz_model_rating("VNM")
```

<details>
  <summary>Output</summary>

```
  ticker  businessModel  businessEfficiency  assetQuality  cashFlowQuality  bom  businessAdministration  productService  businessAdvantage  companyPosition  industry  operationRisk
0    VNM            3.0                   3             3                3    3                       3               3                  3                3         3              3
```
</details>

## 2.11. 🎮 Đánh giá hiệu quả hoạt động
```python
biz_operation_rating("VNM")
```

<details>
  <summary>Output</summary>

```
      industryEn loanGrowth depositGrowth netInterestIncomeGrowth netInterestMargin  ... last5yearsFCFFGrowth lastYearGrossProfitMargin lastYearOperatingProfitMargin  lastYearNetProfitMargin  TOIGrowth
0  Food Products       None          None                    None              None  ...                    2                         5                             3                        4       None
```
</details>

## 2.12. 📑 Đánh giá sức khỏe tài chính
```python
financial_health_rating("VNM")
```

<details>
  <summary>Output</summary>

```
      industryEn loanDeposit badLoanGrossLoan badLoanAsset provisionBadLoan ticker  financialHealth  netDebtEquity  currentRatio  quickRatio  interestCoverage  netDebtEBITDA
0  Food Products        None             None         None             None    VNM              4.8              4             5           5                 5              5
```
</details>

## 2.13. 💲 Đánh giá về Định giá
```python
valuation_rating("VNM")
```

<details>
  <summary>Output</summary>

```
      industryEn ticker  valuation  pe  pb  ps  evebitda  dividendRate
0  Food Products    VNM        1.5   2   1   1         1             3
```
</details>

## 2.14.  💳 Sức khỏe tài chính theo ngành
```python
industry_financial_health("VNM")
```

<details>
  <summary>Output</summary>

```
  industryEn loanDeposit badLoanGrossLoan badLoanAsset provisionBadLoan ticker  financialHealth  netDebtEquity  currentRatio  quickRatio  interestCoverage  netDebtEBITDA
0       None        None             None         None             None    VNM              3.4              4             4           3                 3              3
```
</details>

## 2.15. 🌏 Thông tin thị trường

<details>
  <summary>Tạm ngưng hoạt động do SSI từ chối truy cập</summary>

### 2.15.1. Các mã cổ phiếu đứng đầu theo tiêu chí xếp loại 

<details>
  <summary>SSI Top Stocks</summary>

Top Breakout (Đột phá) > Top Gainers (Tăng giá) > Top Losers (Giảm giá) > Top Value (Giá trị) > Top Volume (Khối lượng)
![top_mover](./src/ssi_top_breakout_gainer_loser.png)

Top New High (vượt đỉnh) > Top Foreign Trading (nhà đầu tư ngước ngoài) > Top New Low (thủng đáy)
![top_foreigntrading_high_low](./src/top_foreigntrading_newhigh_newlow.png)

</details>

```python
market_top_mover('ForeignTrading')
```

<details>
  <summary>Output</summary>

```
    foreignBuyVolume  foreignBuyValue  ...                                          financial                                          technical
0          3826600.0     1.703888e+11  ...  {'organCode': 'DXG', 'rtd7': 14713.265320738, ...  {'organCode': 'DXG', 'sma20Past4': 34887.5, 's...
1          3270200.0     1.088892e+11  ...  {'organCode': 'STB', 'rtd7': 18173.6958318461,...  {'organCode': 'STB', 'sma20Past4': 34332.5, 's...
2          1456800.0     4.199166e+10  ...  {'organCode': 'FUEVFVND', 'rtd7': None, 'rtd11...  {'organCode': 'FUEVFVND', 'sma20Past4': 27993....
3          1033300.0     1.281170e+10  ...  {'organCode': 'FLC', 'rtd7': 12898.0038031343,...  {'organCode': 'FLC', 'sma20Past4': 12062.5, 's...
4           998600.0     5.324337e+10  ...  {'organCode': 'NLG', 'rtd7': 23318.1252311207,...  {'organCode': 'NLG', 'sma20Past4': 52385.0, 's...
```
</details>

### 2.15.2. Thông tin giao dịch nhà đầu tư nước ngoài (NDTNN)
Trong ví dụ dưới đây, thể hiện giao dịch mua vào của NDTNN.

```python
fr_trade_heatmap ('All', 'FrBuyVol')
```
<details>
  <summary>Output</summary>

  ```
    organCode  name      value  percentPriceChange  ...  ceilingPrice  floorPrice        industry_name      rate
  0        PVD   PVD  1433300.0            0.068627  ...       16350.0     14250.0              Dầu khí  0.040308
  1        PVS   PVS   370100.0            0.096154  ...       22800.0     18800.0              Dầu khí  0.040308
  2      PETRO   PLX   249700.0            0.014516  ...       33150.0     28850.0              Dầu khí  0.040308
  3   PETECHIM   PTV     4000.0            0.064000  ...        5400.0      4000.0              Dầu khí  0.040308
  4       BSRC   BSR     3800.0            0.002000  ...       17200.0     12800.0              Dầu khí  0.040308
  ..       ...   ...        ...                 ...  ...           ...         ...                  ...       ...
  10      None  Khác   210200.0            0.027762  ...           0.0         0.0            Ngân hàng  0.050653
  0        CMG   CMG    74400.0            0.024390  ...       43850.0     38150.0  Công nghệ Thông tin  0.034816
  1        SAM   SAM    35700.0            0.020833  ...        7700.0      6700.0  Công nghệ Thông tin  0.034816
  2        ELC   ELC     4100.0            0.049197  ...       10650.0      9270.0  Công nghệ Thông tin  0.034816
  3        ITD   ITD     2000.0            0.068548  ...       13250.0     11550.0  Công nghệ Thông tin  0.034816

  [92 rows x 10 columns]
  ```
</details>

### 2.15.3. Biến động của các nhóm chỉ số
![latest_indices](https://raw.githubusercontent.com/thinh-vu/vnstock/main/src/get_latest_indices.png)

Thông tin các nhóm chỉ số phổ biến của thị trường chứng khoán Việt Nam.

```python
get_latest_indices()
```

<details>
  <summary>Output</summary>

  ```
  >>> get_latest_indices()
    indexId comGroupCode  indexValue          tradingDate  ...  matchValue  ceiling  floor  marketStatus
0         0      VNINDEX     1108.08  2023-01-19T00:00:00  ...         0.0      0.0    0.0          None
1         0         VN30     1121.92  2023-01-19T00:00:00  ...         0.0      0.0    0.0          None
2         0     HNXIndex      219.87  2023-01-19T00:00:00  ...         0.0      0.0    0.0          None
3         0        HNX30      378.94  2023-01-19T00:00:00  ...         0.0      0.0    0.0          None
4         0   UpcomIndex       73.98  2023-01-19T00:00:00  ...         0.0      0.0    0.0          None
5         0       VNXALL     1707.39  2023-01-19T00:00:00  ...         0.0      0.0    0.0          None
6         0        VN100     1063.59  2023-01-19T00:00:00  ...         0.0      0.0    0.0          None
7         0        VNALL     1066.54  2023-01-19T00:00:00  ...         0.0      0.0    0.0          None
8         0       VNCOND     1537.34  2023-01-19T00:00:00  ...         0.0      0.0    0.0          None
9         0       VNCONS      793.25  2023-01-19T00:00:00  ...         0.0      0.0    0.0          None
10        0    VNDIAMOND     1689.15  2023-01-19T00:00:00  ...         0.0      0.0    0.0          None
11        0        VNENE      541.51  2023-01-19T00:00:00  ...         0.0      0.0    0.0          None
12        0        VNFIN     1252.54  2023-01-19T00:00:00  ...         0.0      0.0    0.0          None
13        0    VNFINLEAD     1631.16  2023-01-19T00:00:00  ...         0.0      0.0    0.0          None
14        0  VNFINSELECT     1676.21  2023-01-19T00:00:00  ...         0.0      0.0    0.0          None
15        0       VNHEAL     1552.19  2023-01-19T00:00:00  ...         0.0      0.0    0.0          None
16        0        VNIND      628.34  2023-01-19T00:00:00  ...         0.0      0.0    0.0          None
17        0         VNIT     2631.82  2023-01-19T00:00:00  ...         0.0      0.0    0.0          None
18        0        VNMAT     1534.50  2023-01-19T00:00:00  ...         0.0      0.0    0.0          None
19        0        VNMID     1394.75  2023-01-19T00:00:00  ...         0.0      0.0    0.0          None
20        0       VNREAL      981.94  2023-01-19T00:00:00  ...         0.0      0.0    0.0          None
21        0         VNSI     1715.37  2023-01-19T00:00:00  ...         0.0      0.0    0.0          None
22        0        VNSML     1140.40  2023-01-19T00:00:00  ...         0.0      0.0    0.0          None
23        0        VNUTI      874.84  2023-01-19T00:00:00  ...         0.0      0.0    0.0          None
24        0        VNX50     1805.33  2023-01-19T00:00:00  ...         0.0      0.0    0.0          None
  ```
</details>

### 2.15.4. Dữ liệu chuyên sâu theo nhóm chỉ số cụ thể
![index_series_data](https://raw.githubusercontent.com/thinh-vu/vnstock/main/src/get_index_series_data.png)

```python
get_index_series(index_code='VNINDEX', time_range='OneYear')
```
- Nhà cung cấp dữ liệu: SSI iBoard sử dụng dữ liệu từ FiinTrade.
- Sử dụng một trong các mã chỉ số sau để tra cứu:
  
  ```
  'VNINDEX', 'VN30', 'HNXIndex', 'HNX30', 'UpcomIndex', 'VNXALL',
  'VN100','VNALL', 'VNCOND', 'VNCONS','VNDIAMOND', 'VNENE', 'VNFIN',
  'VNFINLEAD', 'VNFINSELECT', 'VNHEAL', 'VNIND', 'VNIT', 'VNMAT', 'VNMID',
  'VNREAL', 'VNSI', 'VNSML', 'VNUTI', 'VNX50'
  ```
  Bạn có thể liệt kê toàn bộ các nhóm chỉ số với hàm `get_latest_indices()`.

- `time_range`: Sử dụng khung thời gian là một trong các giá trị sau
 ```
 'OneDay', 'OneWeek', 'OneMonth', 'ThreeMonth', 'SixMonths', 'YearToDate', 'OneYear', 'ThreeYears', 'FiveYears'
 ```
<details>
  <summary>Output</summary>

  ```
  >>> get_index_series(index_code='VNINDEX', time_range='OneYear')
      comGroupCode  indexValue          tradingDate  ...    matchValue  totalMatchVolume  totalMatchValue
  0        VNINDEX     1470.76  2022-01-27T00:00:00  ...  1.554536e+13       498256400.0     1.554536e+13
  1        VNINDEX     1478.96  2022-01-28T00:00:00  ...  1.913215e+13       634887600.0     1.913215e+13
  2        VNINDEX     1497.66  2022-02-07T00:00:00  ...  1.710999e+13       516533800.0     1.710999e+13
  3        VNINDEX     1500.99  2022-02-08T00:00:00  ...  2.106676e+13       660158600.0     2.106676e+13
  4        VNINDEX     1505.38  2022-02-09T00:00:00  ...  2.360041e+13       722161500.0     2.360041e+13
  ..           ...         ...                  ...  ...           ...               ...              ...
  241      VNINDEX     1060.17  2023-01-13T00:00:00  ...  7.884840e+12       459494342.0     7.884840e+12
  242      VNINDEX     1066.68  2023-01-16T00:00:00  ...  6.724499e+12       391079501.0     6.724499e+12
  243      VNINDEX     1088.29  2023-01-17T00:00:00  ...  1.016031e+13       566247477.0     1.016031e+13
  244      VNINDEX     1098.28  2023-01-18T00:00:00  ...  9.377296e+12       531786150.0     9.377296e+12
  245      VNINDEX     1108.08  2023-01-19T00:00:00  ...  1.054607e+13       556193050.0     1.054607e+13

  [246 rows x 14 columns]
  ```
</details>

</details>

# IV. 🙋‍♂️ Contact Information

Bạn có thể kết nối với tác giả qua các hình thức sau. Trong trường hợp cần hỗ trợ nhanh, bạn có thể chọn nhắn tin qua Messenger hoặc Linkedin, tôi sẽ phản hồi ngay lập tức nếu có thể trong hầu hết các trường hợp.

<div id="badges" align="center">
  <a href="https://www.linkedin.com/in/thinh-vu">
    <img src="https://img.shields.io/badge/LinkedIn-blue?style=for-the-badge&logo=linkedin&logoColor=white" alt="LinkedIn Badge"/>
  </a>
  <a href="https://www.messenger.com/t/mr.thinh.ueh">
    <img src="https://img.shields.io/badge/Messenger-00B2FF?style=for-the-badge&logo=messenger&logoColor=white" alt="Messenger Badge"/>
  <a href="https://www.youtube.com/channel/UCYgG-bmk92OhYsP20TS0MbQ">
    <img src="https://img.shields.io/badge/YouTube-red?style=for-the-badge&logo=youtube&logoColor=white" alt="Youtube Badge"/>
  </a>
  </a>
    <a href="https://github.com/thinh-vu">
    <img src="https://img.shields.io/badge/GitHub-100000?style=for-the-badge&logo=github&logoColor=white" alt="Github Badge"/>
  </a>
</div>

# V. 💪 Hỗ trợ phát triển dự án vnstock

Nếu bạn nhận thấy giá trị từ vnstock và các dự án mã nguồn mở của tôi, bạn có thể hỗ trợ phát triển chúng bằng cách quyên góp hoặc đơn giản là gửi tặng tôi một ly cà phê để cảm ơn.
Bạn có thể chọn 1 trong 3 hình thức đóng góp bao gồm Momo, Chuyển khoản ngân hàng và Gửi tiền qua Paypal. Sự đóng góp của bạn sẽ giúp tôi duy trì phí lưu trữ blog và tiếp tục tạo ra nội dung chất lượng cao. Cảm ơn sự ủng hộ của bạn!

- [Paypal](https://paypal.me/thinhvuphoto?country.x=VN&locale.x=en_US)
- ![momo-qr](https://raw.githubusercontent.com/thinh-vu/vnstock/beta/src/momo-qr-thinhvu.jpeg)
- ![vcb-qr](https://raw.githubusercontent.com/thinh-vu/vnstock/beta/src/vcb-qr-thinhvu.jpg)

# VI. ⚖ Tuyên bố miễn trừ trách nhiệm
vnstock được phát triển nhằm mục đích cung cấp các công cụ nghiên cứu đơn giản và miễn phí, nhằm giúp người nghiên cứu tiếp cận và phân tích dữ liệu chứng khoán một cách dễ dàng. Dữ liệu được cung cấp phụ thuộc vào nguồn cấp dữ liệu, do đó, khi sử dụng, bạn cần thận trọng và cân nhắc.

💰 Trong bất kỳ trường hợp nào, người sử dụng hoàn toàn chịu trách nhiệm về quyết định sử dụng dữ liệu trích xuất từ vnstock và chịu trách nhiệm với bất kỳ tổn thất nào có thể phát sinh. Bạn nên tự mình đảm bảo tính chính xác và đáng tin cậy của dữ liệu trước khi sử dụng chúng.

Việc sử dụng dữ liệu chứng khoán và quyết định đầu tư là hoạt động có rủi ro và có thể gây mất mát tài sản. Bạn nên tìm kiếm lời khuyên từ các chuyên gia tài chính và tuân thủ các quy định pháp luật về chứng khoán tại Việt Nam và quốc tế khi tham gia vào hoạt động giao dịch chứng khoán.

Xin lưu ý rằng vnstock không chịu trách nhiệm và không có bất kỳ trách nhiệm pháp lý nào đối với bất kỳ tổn thất hoặc thiệt hại nào phát sinh từ việc sử dụng gói phần mềm này.

🐱‍👤 vnstock được thiết kế hoàn toàn cho mục đích phân tích và thực hành nghiên cứu đầu tư. Mọi hình thức sử dụng không đúng mục đích hoặc việc sử dụng trái phép thư viện với mục đích xấu như tấn công public API hay gây hại cho hệ thống thông qua từ chối truy cập hoặc các hành động tương tự, hoàn toàn nằm ngoài phạm vi sử dụng dự định và không thuộc trách nhiệm của nhóm phát triển.

## V. Bản quyền và giấy phép


```
Bản quyền (c) 2022 Thinh Vu | thinh-vu @ Github | MIT

Được cấp phép theo quyền tự do, miễn phí, cho bất kỳ cá nhân nào nhận được một bản sao của phần mềm này và các tệp tài liệu liên quan (gọi chung là "Phần mềm"), để sử dụng Phần mềm mà không có bất kỳ hạn chế nào, bao gồm nhưng không giới hạn quyền sử dụng, sao chép, sửa đổi, hợp nhất, xuất bản, phân phối, cấp phép lại và/hoặc bán các bản sao của Phần mềm, và cho phép những người nhận Phần mềm được nhúng vào Phần mềm này, tuân thủ các điều kiện sau đây:

Thông báo bản quyền trên và thông báo giấy phép này phải được bao gồm trong tất cả các bản sao hoặc phần quan trọng của Phần mềm.

PHẦN MỀM ĐƯỢC CUNG CẤP "NHƯ NÓ LÀ", KHÔNG BẢO ĐẢM BẤT KỲ LOẠI NÀO, BAO GỒM NHƯNG KHÔNG GIỚI HẠN ĐẾN SỰ BẢO ĐẢM VỀ CHẤT LƯỢNG KINH DOANH, PHÙ HỢP VỚI MỤC ĐÍCH CỤ THỂ VÀ VI PHẠM QUYỀN SỞ HỮU. TRONG MỌI TRƯỜNG HỢP, TÁC GIẢ HOẶC CHỦ SỞ HỮU BẢN QUYỀN KHÔNG CHỊU TRÁCH NHIỆM ĐỐI VỚI BẤT KỲ YÊU CẦU BỒI THƯỜNG, THIỆT HẠI HOẶC TRÁCH NHIỆM PHÁP LÝ NÀO PHÁT SINH TỪ HOẶC LIÊN QUAN ĐẾN SỬ DỤNG HOẶC HIỆN HỮU CỦA PHẦN MỀM.<|MERGE_RESOLUTION|>--- conflicted
+++ resolved
@@ -25,11 +25,7 @@
 
 👉 Bạn có thể mở tệp Jupyter Notebook [vnstock demo index - all functions testing // 2023-03-25.ipynb](https://github.com/thinh-vu/vnstock/blob/main/vnstock_demo_index_all_functions_testing_2023_03_25.ipynb) để dùng thử tất cả các hàm của vnstock. Để sử dụng, nhấp vào nút ![Open in Colab](https://colab.research.google.com/assets/colab-badge.svg) ở đầu trang của notebook để mở với Google Colab.
 
-<<<<<<< HEAD
-👉 You can find the changes log for this package [here](./changes_log.md)
-=======
 🖐 Nếu bạn thấy thư viện này có giá trị và muốn hỗ trợ tác giả duy trì vnstock dưới dạng mã nguồn mở, miễn phí thì có thể tham gia ủng hộ gây quỹ phát triển dự án này. Để biết thêm chi tiết, vui lòng tham khảo bài viết trên blog sau: [Cùng nhau xây dựng cộng đồng VNStock vững mạnh](https://thinhvu.com/2023/04/15/xay-dung-cong-dong-vnstock-vung-manh/).
->>>>>>> b0c51e4b
 
 🔥 Bạn có thể tham khảo thêm [Ý tưởng cho các tính năng nâng cao cho các phiên bản sắp tới](https://github.com/users/thinh-vu/projects/1/views/4) để đồng hành cùng vnstock. 
 
@@ -41,16 +37,9 @@
 
 `pip install vnstock`
 
-<<<<<<< HEAD
-``$ pip install git+https://github.com/thinh-vu/vnstock.git@beta``
-
-**The `main` branch ensures the user that the most updated version will always be working and fully operative** so as not to wait until the 
-the stable release comes out (which eventually may take some time depending on the number of issues to solve).
-=======
 Ngoài ra, **nếu bạn muốn sử dụng phiên bản `vnstock` mới nhất từ nguồn Github thay vì phiên bản ổn định từ [Pypi](https://pypi.org/project/vnstock/)** thì sử dụng lệnh cài đặt sau:
 
 `pip install git+https://github.com/thinh-vu/vnstock.git@beta`
->>>>>>> b0c51e4b
 
 **Nhánh `main` của repository này đảm bảo thể hiện mã nguồn vnstock được phát hành trên Pypi** trong khi đó, nhánh `beta` cho phép tải những cập nhật mới nhất từ thư viện, đôi khi có thể phát sinh lỗi.
 ---
@@ -68,11 +57,7 @@
 ```python
 listing_companies()
 ```
-<<<<<<< HEAD
-The function reads from the csv file by default. If mode is set to live, it requests realtime data from the API.
-=======
 Hàm này đọc dữ liệu từ tệp csv đính kèm trên Github theo mặc định (trong thư mục /src của repo này). Nếu tham số `mode="live"` được chỉ rõ, nó sẽ đọc dữ liệu trực tiếp từ API. Bởi danh sách các công ty niêm yết thường không thay đổi liên tục trong thời gian dài nên các bạn hạn chế sử dụng chế độ đọc dữ liệu trực tiếp từ API để đỡ gây sự chú ý và tốn tài nguyên của nhà cung cấp dữ liệu dẫn đến việc họ sử dụng các biện pháp chặn truy cập từ bot.
->>>>>>> b0c51e4b
 
 <details>
   <summary>Output</summary>
