--- conflicted
+++ resolved
@@ -1,1101 +1,1099 @@
-<div id="badges" align="center">
-<img src="https://raw.githubusercontent.com/thinh-vu/vnstock/beta/src/vnstock-logo-white.jpg" alt= "logo"/>
-</div>
-
-<div id="badges" align="center">
-<img src="https://img.shields.io/pypi/pyversions/vnstock?logoColor=brown&style=plastic" alt= "Version"/>
-<img src="https://img.shields.io/pypi/dm/vnstock" alt="Download Badge"/>
-<img src="https://img.shields.io/github/last-commit/thinh-vu/vnstock" alt="Commit Badge"/>
-<img src="https://img.shields.io/github/license/thinh-vu/vnstock?color=red" alt="License Badge"/>
-</div>
-
----
-
-🌐 View in **[English](https://github.com/thinh-vu/vnstock/blob/main/README-en.md)**
-
-MỤC LỤC
-- [I. 🎤 Giới thiệu](#i--giới-thiệu)
-- [II. 📚 Hướng dẫn sử dụng cho người mới](#ii--hướng-dẫn-sử-dụng-cho-người-mới)
-- [III. 💻 Cách sử dụng các hàm trong vnstock](#iii--cách-sử-dụng-các-hàm-trong-vnstock)
-- [IV. 🚚 Xuất, Lưu trữ, Chia sẻ dữ liệu](#iv-xuất-lưu-trữ-chia-sẻ-dữ-liệu)
-- [V. 🙋‍♂️ Thông tin liên hệ](#v-️-thông-tin-liên-hệ)
-- [VI. 💪 Hỗ trợ phát triển dự án vnstock](#vi--hỗ-trợ-phát-triển-dự-án-vnstock)
-- [VII. ⚖ Tuyên bố miễn trừ trách nhiệm](#vii--tuyên-bố-miễn-trừ-trách-nhiệm)
-- [VII. 🔑 Bản quyền và giấy phép](#vii-bản-quyền-và-giấy-phép)
-
-
-# I. 🎤 Giới thiệu
-## 1.1. Giới thiệu chung
-vnstock là thư viện Python được thiết kế để tải dữ liệu chứng khoán Việt Nam một cách dễ dàng và miễn phí. vnstock sử dụng các nguồn cấp dữ liệu đáng tin cậy, bao gồm nhưng không giới hạn từ công ty chứng khoán và công ty phân tích thị trường tại Việt Nam. Gói thư viện được thiết kế dựa trên nguyên tắc về sự đơn giản và mã nguồn mở, hầu hết các hàm được viết dựa trên thư viện request và pandas có sẵn trên môi trường Google Colab do đó người dùng không cần cài đặt thêm các gói thư viện kèm theo.
-
-## 1.2. Tính năng chính
-vnstock cung cấp nhiều tính năng đa dạng như tải dữ liệu lịch sử giá, thông tin công ty niêm yết, thông tin thị trường cho tất cả các mã chứng khoán niêm yết.
-
-## 1.3. Nguồn cấp dữ liệu
-Thư viện python này kết nối tới các API công khai của các nguồn cấp dữ liệu để tải về để làm việc dưới dạng các DataFrame trong dự án Python. Việc truy xuất dữ liệu này là hoàn toàn **MIỄN PHÍ**.
-
-## 1.4. Tips
-- Theo dõi những cập nhật về thay đổi của vnstock bằng tính năng `Watch`. Hiện tại vnstock được cập nhật thường xuyên hàng tuần qua nhánh `beta`, vì vậy theo dõi repo này giúp bạn luôn nắm bắt được kịp thời những thay đổi mới nhất.
-- Đánh dấu yêu thích repo `vnstock` bằng tính năng `Star`. Đây cũng là cách giúp vnstock có thể tiếp cận tới nhiều người quan tâm hơn.
-
-<details>
-  <summary> Minh họa tính năng Watch và Star </summary>
-  
-![watch-star](https://github.com/thinh-vu/vnstock/blob/beta/src/vnstock-watch-and-star.png?raw=true)
-
-</details>
-
-## 1.5. Đóng góp xây dựng mã nguồn vnstock
-- Bạn có thể đóng góp xây dựng vnstock thông qua nhiều hình thức khác nhau, trong đó có việc xây dựng và cải tiến mã nguồn hoặc dịch tài liệu của dự án. 
-- Để bắt đầu, bạn có thể `folk` nhánh `beta` của repo này về tài khoản của mình, sửa đổi mã nguồn và tạo `pull request` để yêu cầu cập nhật mã nguồn. Sau khi kiểm tra các thay đổi và phê duyệt, mã nguồn do bạn đóng góp sẽ được gộp vào vnstock.
-- Lưu ý: Những thay đổi do bạn đóng góp sẽ được phát hành trong phiên bản tiếp theo của `vnstock` trên Pypi.org đồng thời với những cập nhật của tác giả trên nhánh `beta`.
-
-## 1.6. Hoàn thành khảo sát về vnstock
-> vnstock là một dự án tôi tâm huyết, đầu tư nhiều thời gian để phát triển giúp bản thân và cộng đồng tiếp cận nguồn dữ liệu chứng khoán miễn phí và đáng tin cậy.
-
-Hoàn thành bản khảo sát: [Tại đây](https://forms.gle/zaJnbgUCjjL1GoTF6)
-Để đảm bảo rằng vnstock phát triển theo hướng đáp ứng nhu cầu của bạn, tôi rất mong nhận được phản hồi từ bạn. Bạn là người dùng quan trọng của vnstock và ý kiến của bạn sẽ giúp chúng tôi xây dựng một kế hoạch phát triển vnstock một cách toàn diện.
-
-## 1.7. Gây quỹ phát triển dự án
-
-Nếu bạn nào quan tâm và có nhu cầu về `code` dạo hoặc học python, vui lòng [inbox](https://www.messenger.com/t/mr.thinh.ueh) để trao đổi thêm. Hoạt động này cũng giúp tôi hiểu thêm về những ứng dụng thực tế và phát triển vnstock trong tương lai.
-
-### 1.7.1. "Code" dạo theo yêu cầu
-
-> Có nhiều bạn làm trong lĩnh vực đầu tư sẽ thấy ngay lợi ích của việc sử dụng vnstock trong việc xây dựng các thuật toán giao dịch nhưng không rành về lập trình hoặc không có thời gian để tự xây dựng, tôi có thể hỗ trợ. `vnstock` cho phép bạn tự động hóa tất cả các công việc liên quan đến việc tải dữ liệu, xây dựng các bộ lọc, phân tích một cách chính xác, nhanh chóng và áp dụng cho toàn bộ cổ phiếu trên sàn. Việc này bạn không thể thực hiện được một cách dễ dàng nếu chỉ biết Excel.
-
-Thấu hiểu nhu cầu trên, tôi cung cấp dịch vụ "code dạo" theo đặt hàng cũng để gây quỹ phát triển dự án và mở rộng cộng đồng người sử dụng. Dịch vụ bao gồm nhưng không giới hạn với các hoạt động dưới đây:
-- Tải dữ liệu thị trường
-- Viết workflow quét dữ liệu, cập nhật cơ sở dữ liệu, vv
-- Thiết lập dự án phân tích chứng khoán toàn diện
-- Tạo bộ lọc cổ phiếu độc quyền
-- Tạo robot giao dịch qua API
-- Cung cấp API dữ liệu độc quyền
-
-### 1.7.2. Đào tạo về phân tích dữ liệu và tự động hóa với Python
-
-> Nếu bạn yêu thích vnstock, muốn ủng hộ tác giả đồng thời quan tâm về học lập trình Python cho việc phân tích dữ liệu nói chung và chứng khoán nói riêng, tôi có thể giúp bạn bằng các khóa học. Yên tâm, Python dễ lắm, tôi chỉ cho. AI cũng có thể hỗ trợ bạn thực hiện hầu hết công việc lập trình miễn là bạn có kiến thức căn bản và biết cách sử dụng chúng.
-
-Dự kiến khóa học mới sẽ được triển khai trong tháng 8/2023, bạn nào quan tâm hãy [inbox](https://www.messenger.com/t/mr.thinh.ueh) cho tôi để trao đổi thêm. Bạn cũng có thể tham khảo nội dung khóa học về phân tích dữ liệu tôi đã từng tổ chức [tại đây](https://learn.thinhvu.com/course/python-for-data-analysis-course/)
-
-# II. 📚 Hướng dẫn sử dụng cho người mới
-## 2.1. Tài nguyên quan trọng
-
-Trước khi bắt đầu, bạn có thể xem Video giới thiệu chính thức cho vnstock mình mới chia sẻ trên Youtube [tại đây](https://www.youtube.com/watch?v=6kP2TTtEY9Y&ab_channel=LEarnAnything)
-
-### 2.1.2 Blog
-
-👉 Để biết thêm thông tin và minh hoạ về cách sử dụng, bạn vui lòng truy cập bài viết trên blog của tôi, có sẵn bằng tiếng Việt/Anh [tại đây](https://thinhvu.com/2022/09/22/vnstock-api-tai-du-lieu-chung-khoan-python?utm_source=github&utm_medium=vnstock).
-
-### 2.1.2 Notebook minh hoạ
-
-👉 Bạn có thể mở tệp Jupyter Notebook [vnstock_demo_index_all_functions_testing](https://github.com/thinh-vu/vnstock/blob/beta/demo/gen2_vnstock_demo_index_all_functions_testing_2023_07_07.ipynb) để dùng thử tất cả các hàm của vnstock. Để sử dụng, nhấp vào nút ![Open in Colab](https://colab.research.google.com/assets/colab-badge.svg) ở đầu trang của notebook để mở với Google Colab.
-
-### 2.1.3. Docstring
-Tất cả các hàm của vnstock đều được cung cấp docstring đầy đủ trong khi file README.md này có thể không cập nhật toàn bộ mô tả về các tham số cho phép của từng hàm. Bạn có thể xem phần gợi ý khi viết câu lệnh trên các IDE như Google Colab, Visual Studio Code, hay Jupyter Notebook hoặc mở phần source code của Github để xem chi tiết. Trong thời gian tới, vnstock sẽ được bổ sung mô tả đầy đủ tại README.md khi có thể.
-
-<details>
-  <summary>Docstring trên Google Colab</summary>
-  Gợi ý cú pháp hàm được hiển thị khi viết bất kỳ hàm nào thuộc vnstock, trong ví dụ này hiển thị trong giao diện Google Colab.
-
-  ![docstring_ide](https://github.com/thinh-vu/vnstock/blob/beta/src/docstring_suggestion.jpeg?raw=true)
-
-</details>
-
-<details>
-  <summary>Docstring trong mã nguồn</summary>
-  
-  Mở mã nguồn tại file [vnstock.py](https://github.com/thinh-vu/vnstock/blob/beta/vnstock/stock.py), tìm hàm bạn cần tra cứu docstring.
-
-  ![docstring_source](https://github.com/thinh-vu/vnstock/blob/beta/src/docstring_source_code.jpeg?raw=true)
-
-</details>
-
-### 2.1.4. Xây dựng cộng đồng vnstock
-
-🖐 Nếu bạn thấy thư viện này có giá trị và muốn hỗ trợ tác giả duy trì vnstock dưới dạng mã nguồn mở, miễn phí thì có thể tham gia ủng hộ gây quỹ phát triển dự án này. Để biết thêm chi tiết, vui lòng tham khảo bài viết trên blog sau: [Cùng nhau xây dựng cộng đồng VNStock vững mạnh](https://thinhvu.com/2023/04/15/xay-dung-cong-dong-vnstock-vung-manh/).
-
-- Tham gia nhóm vnstock trên Facebook: [Tại đây](https://www.facebook.com/groups/vnstock)
-- Tham gia Discord channel: [Tại đây](https://discord.gg/qJvxJcChJ3)
-
-<details>
-  <summary>Ủng hộ quỹ phát triển vnstock</summary>
-  Nếu vnstock giúp ích cho bạn, hãy đóng góp quỹ phát triển ứng dụng này theo một trong hai hình thức sau gồm chuyển khoản ngân hàng hoặc Momo. Mọi khoản đóng góp đều đáng trân quý và là động lực giúp tác giả duy trì vnstock luôn hữu ích, miễn phí, và dễ tiếp cận cho cộng đồng.
-
-  - ![vcb-qr](https://raw.githubusercontent.com/thinh-vu/vnstock/beta/src/vcb-qr-thinhvu.jpg)
-  - ![momo-qr](https://raw.githubusercontent.com/thinh-vu/vnstock/beta/src/momo-qr-thinhvu.jpeg)
-
-</details>
-
-### 2.1.5. Lộ trình phát triển
-
-🔥 Bạn có thể tham khảo thêm [Ý tưởng cho các tính năng nâng cao cho các phiên bản sắp tới](https://github.com/users/thinh-vu/projects/1/views/4) để đồng hành cùng vnstock. 
-
-### 2.1.6. Lưu ý
-
-👉 Từ phiên bản 0.1.3, tất cả các cập nhật về tính năng và nâng cấp cho thư viện được tổng hợp trong file [Lịch sử thay đổi](https://github.com/thinh-vu/vnstock/blob/beta/changes_log.md).
-
-## 2.2 🛠 Cài đặt vnstock
-### Bước 1. Chọn phiên bản phù hợp
-
-Để sử dụng phiên bản vnstock ổn định được cập nhật trên pypi.org, bạn có thể cài đặt bằng câu lệnh:
-`pip install --upgrade vnstock`
-
-<details>
-
-<summary>Ngoài ra bạn cũng có thể cài đặt trực tiếp từ source code Github như sau (click để mở rộng) </summary>
-
-> vnstock được phát triển thành hai nhánh riêng biệt. Bạn cần chọn phiên bản phù hợp và *copy câu lệnh tương ứng để thực hiện cài đặt ở bước tiếp theo*:
-
-- Bản `beta` (nhận cập nhật mới nhất) được chia sẻ tại nhánh `beta` của Github repo.
-
-  `pip install git+https://github.com/thinh-vu/vnstock.git@beta`
-
-- Bản `stable` (đã phát triển ổn định) được chia sẻ qua pypi.org và nhánh `main` tại Github repo này. Để cài đặt bản stable bạn dùng câu lệnh đơn giản sau: 
-`pip install vnstock` hoặc cài đặt trực tiếp từ Github với câu lệnh:
-
-  `pip install git+https://github.com/thinh-vu/vnstock.git@main`
-
-<details>
-  <summary> Chọn xem nhánh phù hợp </summary>
-
-  ![select_branch](https://raw.githubusercontent.com/thinh-vu/vnstock/beta/src/vnstock_select_branch.jpeg)
-
-</details>
-
-</details>
-
-### Bước 2. Chạy câu lệnh cài đặt
-
-> Khi sử dụng file demo [vnstock_demo_index_all_functions_testing_2023_06_22.ipynb](https://github.com/thinh-vu/vnstock/blob/beta/demo/gen2_vnstock_demo_index_all_functions_testing_2023_07_07.ipynb) để bắt đầu, các câu lệnh cài đặt cần thiết đã được cung cấp sẵn để bạn thực thi (run).
-
-**pip được sử dụng để cài đặt vnstock**. pip có sẵn trong hầu hết các bản phân phối Python được cài đặt. Phiên bản python cần thiết cho vnstock tối thiểu là 3.7. Bạn có thể paste câu lệnh đã copy ở Bước 1 và chạy nó trong môi trường Python bạn đang sử dụng.
-
-- Jupyter Notebook/Jupyter Lab/Google Colab: Mở file demo notebook để chạy các lệnh có sẵn.
-- CLI: Mở Terminal (macOS/Linux) hoặc Command Prompt (Windows Desktop) và paste dòng lệnh trên, bấm Enter để cài đặt.pad
- 
----
-
-# III. 💻 Cách sử dụng các hàm trong vnstock
-
-Bạn sẽ nắm được cách sử dụng các hàm của vnstock thông qua tài liệu hướng dẫn này, hoặc mở file demo [vnstock demo index](https://github.com/thinh-vu/vnstock/blob/beta/demo/gen2_vnstock_demo_index_all_functions_testing_2023_07_07.ipynb) để chạy các dòng lệnh mẫu, làm quen và xem kết quả trực tiếp.
-
-Để nạp các hàm của vnstock vào dự án Python của bạn, cần `import` chúng thông qua câu lệnh như dưới đây. Như vậy mọi thứ đã sẵn sàng để truy cập dữ liệu do vnstock cung cấp thông qua các hàm được liệt kê trong tài liệu hướng dẫn.
-
-```python
-from vnstock import *
-```
-
-## 3.1. ☑ Danh sách cổ phiếu niêm yết (Listing)
-
-### 3.1.1. 📰 Danh sách các công ty niêm yết
-```python
-listing_companies()
-```
-Hàm này đọc dữ liệu từ tệp csv đính kèm trên Github theo mặc định (trong thư mục /data của repo này). Bởi danh sách các công ty niêm yết thường không thay đổi liên tục nên việc này không gây trở ngại nhiều.
-
-<details>
-  <summary>Output</summary>
-
-```
->>> listing_companies()
-  ticker comGroupCode                                       organName                  organShortName organTypeCode comTypeCode  ... VNHEAL  VNIND   VNIT  VNMAT VNREAL  VNUTI
-0    VVS   UpcomIndex  Công ty Cổ phần Đầu tư Phát triển Máy Việt Nam  Đầu tư Phát triển Máy Việt Nam            DN          CT  ...  False  False  False  False  False  False
-1    XDC   UpcomIndex   Công ty TNHH MTV Xây dựng Công trình Tân Cảng    Xây dựng Công trình Tân Cảng            DN          CT  ...  False  False  False  False  False  False
-2    HSV   UpcomIndex           Công ty Cổ phần Tập đoàn HSV Việt Nam                Gang Thép Hà Nội            DN          CT  ...  False  False  False  False  False  False
-```
-
-</details>
-
-## 3.2. 🏳 Phân tích cơ bản (Fundamental Analysis)
-
-### 3.2.1. 🏚 Thông tin tổng quan công ty
-
-```python
-company_overview('TCB')
-```
-
-<details>
-  <summary>Output</summary>
-
-  ```
-  >>> company_overview('TCB')
-    exchange    shortName  industryID industryIDv2   industry  ... deltaInMonth deltaInYear  outstandingShare  issueShare  ticker
-  0     HOSE  Techcombank         289         8355  Ngân hàng  ...       -0.027      -0.038            3510.9      3510.9     TCB
-  ```
-
-</details>
-
-### 3.2.2. 🧧 Lịch sử chi trả cổ tức
-
-```python
-dividend_history("VNM")
-```
-
-<details>
-  <summary>Output</summary>
-
-```
-   exerciseDate  cashYear  cashDividendPercentage issueMethod
-0      10/01/22      2021                    0.14        cash
-1      07/09/21      2021                    0.15        cash
-2      07/06/21      2020                    0.11        cash
-3      05/01/21      2020                    0.10        cash
-```
-</details>
-
-## 3.3. 💰 Phân tích tài chính (Financial Analysis)
-
-### 3.3.1. Bộ chỉ số tài chính
-```python
-financial_ratio(symbol="TCB", report_range='yearly', is_all=False)
-```
-Trong đó:
-- `report_range` nhận 1 trong 2 giá trị: `yearly` cho phép trả về chỉ số theo năm, `quarterly` trả về dữ liệu theo quý
-- `is_all` có giá trị mặc định là `True` cho phép lấy chỉ số qua tất cả các kỳ (năm hoặc quý), `False` cho phép lấy các kỳ gần nhất (5 năm hoặc 10 quý gần đây).
-
-<details>
-  <summary>Output</summary>
-
-  ```
->>> financial_ratio('TCB', 'yearly')
-year                      2022   2021   2020   2019   2018
-ticker                     TCB    TCB    TCB    TCB    TCB
-priceToEarning             4.5    9.7    9.0    8.2   10.7
-priceToBook                0.8    1.9    1.5    1.3    1.8
-roe                      0.197  0.217  0.181  0.178  0.215
-roa                      0.032  0.036   0.03  0.029  0.029
-earningPerShare           5729   5132   3504   2869   2410
-bookValuePerShare        32248  26452  21214  17679  14749
-interestMargin           0.053  0.057  0.049  0.043  0.041
-nonInterestOnToi         0.259   0.28  0.307  0.323  0.379
-badDebtPercentage        0.007  0.007  0.005  0.013  0.018
-provisionOnBadDebt       1.573  1.629   1.71  0.948  0.851
-costOfFinancing          0.028  0.022  0.031  0.038  0.041
-equityOnTotalAsset       0.162  0.164   0.17  0.162  0.161
-equityOnLoan              0.27  0.268  0.269  0.269  0.324
-costToIncome             0.328  0.301  0.319  0.347  0.318
-equityOnLiability          0.2    0.2    0.2    0.2    0.2
-epsChange                0.116  0.465  0.221  0.191  0.313
-assetOnEquity              6.2    6.1    5.9    6.2    6.2
-preProvisionOnToi        0.537  0.554  0.542   0.52  0.542
-postTaxOnToi               0.5  0.497  0.465  0.485  0.462
-loanOnEarnAsset          0.684  0.665  0.681  0.649  0.537
-loanOnAsset              0.602  0.611  0.631  0.602  0.498
-loanOnDeposit            1.173  1.104    1.0  0.998  0.794
-depositOnEarnAsset       0.583  0.603   0.68  0.651  0.676
-badDebtOnAsset           0.004  0.004  0.003  0.008  0.009
-liquidityOnLiability     0.347  0.382  0.372  0.411  0.531
-payableOnEquity            5.2    5.1    4.9    5.2    5.2
-cancelDebt               0.002  0.004  0.013  0.002  0.008
-bookValuePerShareChange  0.219  0.247    0.2  0.199  0.923
-creditGrowth             0.211  0.252  0.202  0.443 -0.006
-  ```
-</details>
-
-
-### 3.3.2. 💵 Báo cáo kết quả kinh doanh, cân đối kế toán và lưu chuyển tiền tệ
-
-#### 3.3.2.1. 📄 Báo cáo kinh doanh
-
-![income_statement](https://raw.githubusercontent.com/thinh-vu/vnstock/main/src/financial_income_statement.png)
-```python
-financial_flow(symbol="TCB", report_type='incomestatement', report_range='quarterly')
-```
-
-
-<details>
-  <summary>Output</summary>
-
-```
-        ticker  revenue  yearRevenueGrowth  quarterRevenueGrowth costOfGoodSold grossProfit  ...  investProfit  serviceProfit  otherProfit  provisionExpense operationIncome  ebitda
-index                                                                                        ...
-2021-Q4    TCB     7245              0.328                 0.074           None        None  ...           279           2103          532              -627            6767    None
-2021-Q3    TCB     6742              0.310                 0.023           None        None  ...           384           1497          156              -589            6151    None
-2021-Q2    TCB     6588              0.674                 0.076           None        None  ...           717           1457          444              -598            6615    None
-2021-Q1    TCB     6124              0.454                 0.122           None        None  ...           812           1325          671              -851            6369    None
-```
-</details>
-
-#### 3.3.2.2. 🧾 Bảng cân đối kế toán
-
-![balance_sheet](https://raw.githubusercontent.com/thinh-vu/vnstock/main/src/financial_balancesheet.png)
-```python
-financial_flow(symbol="TCB", report_type='balancesheet', report_range='quarterly')
-```
-
-<details>
-  <summary>Output</summary>
-
-```
-        ticker shortAsset  cash shortInvest shortReceivable inventory longAsset  fixedAsset  ...  payableInterest  receivableInterest deposit otherDebt  fund  unDistributedIncome  minorShareHolderProfit  payable
-index                                                                                        ...
-
-2021-Q4    TCB       None  3579        None            None      None      None        7224  ...             3098                5808  314753     33680  9156                47469                     845   475756
-2021-Q3    TCB       None  3303        None            None      None      None        7106  ...             3074                6224  316376     34003  6784                45261                     753   453251
-2021-Q2    TCB       None  3554        None            None      None      None        6739  ...             2643                5736  289335     27678  6790                40924                     659   420403
-2021-Q1    TCB       None  4273        None            None      None      None        4726  ...             2897                5664  287446     26035  6790                36213                     563   3837
-```
-</details>
-
-#### 3.3.2.3. 💶 Báo cáo lưu chuyển tiền tệ
-
-```python
-financial_flow(symbol="TCB", report_type='cashflow', report_range='quarterly')
-```
-
-<details>
-  <summary>Output</summary>
-
-```
-        ticker  investCost  fromInvest  fromFinancial  fromSale  freeCashFlow
-index
-2021-Q4    TCB        -280        -276              0     -9328             0
-2021-Q3    TCB        -180        -179             60     17974             0
-2021-Q2    TCB        -337        -282              0     11205             0
-2021-Q1    TCB        -143        -143              0     -6954             0
-```
-</details>
-
-## 3.4. Phân tích kỹ thuật (Technical Analysis)
-
-### 3.4.1 📈 Truy xuất dữ liệu giá lịch sử
-
-> Phiên bản API hiện tại cho phép truy cập giá lịch sử tối đa đến ngày 2012-03-20 đối với tất cả mã cổ phiếu. Nếu bạn có nhu cầu lấy lịch sử giá từ thời điểm thị trường chứng khoán bắt đầu hoạt động (REE là mã cổ phiếu có giao dịch sớm nhất thị trường vào 2000-07-31), hãy là một thành viên của [vnstock membership](https://www.facebook.com/groups/vnstock) để được hỗ trợ.
-
-vnstock cho phép người dùng tải xuống dữ liệu lịch sử giao dịch của `mã cổ phiếu, chỉ số, hợp đồng phái sinh`.
-- Dữ liệu `cổ phiếu` và `chỉ số` hỗ trợ 5 mức độ chi tiết theo khoảng thời gian bao gồm: 1 phút, 15 phút, 30 phút, 1 giờ, 1 ngày. 
-- Dữ liệu `phái sinh` hỗ trợ 8 mức độ chi tiết theo khoảng thời gian bao gồm: 1 phút, 3 phút, 5 phút, 15 phút, 30 phút, 45 phút, 1 giờ, 1 ngày
-- Trường dữ liệu `time` sẽ là giá trị ngày tháng `YYYY-mm-dd` nếu `resolution` nhập vào là `1D`, trong khi `resolution` là cấp độ phút và giờ sẽ cho thêm thông tin thời gian giờ/phút.
-- Đơn vị giá OHLC được làm tròn, chỉ lấy phần nguyên. Đơn vị tính là VND.
-
-Trong ví dụ dưới đây, dữ liệu giá được truy xuất theo cấp độ ngày.
-
-```python
-df =  stock_historical_data(symbol='GMD', 
-                            start_date="2021-01-01", 
-                            end_date='2022-02-25', resolution='1D', type='stock')
-print(df)
-```
-- Mới: 
-  - Giá trị mà tham số `resolution` có thể nhận là `1D` (mặc định, 1 ngày), '1' (1 phút), 3 (3 phút), 5 (5 phút), 15 (15 phút), 30 (30 phút), 45 (45 phút), '1H' (hàng giờ).
-  - `type = 'stock'` cho phép lấy dữ liệu giá của mã cổ cổ phiếu, `type = 'index'` cho phép lấy dữ liệu giá của mã chỉ số, và `type='derivative` cho phép lấy dữ liệu phái sinh. Các mã được hỗ trợ bao gồm (nhưng không giới hạn): VNINDEX, VN30, HNX, HNX30, UPCOM, VNXALLSHARE, VN30F1M, VN30F2M, VN30F1Q, VN30F2Q
-
-Bạn cũng có thể viết hàm theo dạng rút gọn như dưới đây, điều này đúng với tất cả các hàm, miễn là thông số được nhập vào đúng thứ tự:
-
-  - Lấy dữ liệu lịch sử cổ phiếu
-  ```python
-  df = stock_historical_data("GMD", "2021-01-01", "2022-02-25", "1D", 'stock')
-  print(df)
-  ```
-Và đây là kết quả
-
-<details>
-  <summary>Output</summary>
-
-  ```{r, engine='python', count_lines}
-   time        open     high     low      close    volume
-0  2021-01-04  32182.0  33157.0  31987.0  32279.0  4226500
-1  2021-01-05  32279.0  33596.0  31938.0  32962.0  4851900
-2  2021-01-06  33352.0  33352.0  32279.0  32572.0  3641300
-  ```
-
-</details>
-
-- Lấy dữ liệu lịch sử của mã chỉ số
-```python
-df = stock_historical_data("VNINDEX", "2021-01-01", "2022-02-25", "1D", 'index')
-print(df)
-```
-
-- Lấy dữ liệu lịch sử của hợp đồng phái sinh
-```python
-df = stock_historical_data("VN30F1M", "2023-07-01", "2023-07-24", "1D", 'derivative')
-print(df)
-```
-
-## 3.5. Lựa chọn cổ phiếu (Stock Screening)
-
-### 3.5.1. So sánh các cổ phiếu tiềm năng
-
-#### 3.5.1.1. 📊 Bảng giá (Price board)
-
-Bạn có thể tải xuống bảng giá của một danh sách các cổ phiếu được chọn để phân tích, thiết lập thuật toán dễ dàng hơn (khi xuất ra Google Sheets/Excel) so với việc xem trực tiếp trên bảng giá của các công ty chứng khoán.
-
-<details>
-  <summary>Minh họa Bảng giá TCBS</summary>
-
-  ![price_board](https://raw.githubusercontent.com/thinh-vu/vnstock/main/src/tcbs_trading_board_sector.png)
-
-</details>
-
-
-##### a. Thông tin bước giá, khối lượng và khớp lệnh
-
-```python
-price_depth('TCB,SSI,VND')
-```
-Sử dụng hàm này cho phép thống kê các bước giá và khối lượng trên bảng giá của một hoặc một danh sách các mã cổ phiếu. Bạn có thể sử dụng kết hợp hàm này với hàm `price_board` để kết hợp các thông tin đa dạng về giá, khối lượng, chỉ số, thông tin giao dịch để chọn lọc và theo dõi cổ phiếu theo mục đích sử dụng của mình.
-
-<details>
-  <summary>Output</summary>
-
-  >>> price_depth('TCB,SSI,VND')
-  Mã CP  Giá tham chiếu  Giá Trần  Giá Sàn  Giá mua 3 KL mua 3  Giá mua 2 KL mua 2  Giá mua 1  ... KL bán 1  Giá bán 2  KL bán 2  Giá bán 3 KL bán 3  Tổng Khối Lượng ĐTNN Mua  ĐTNN Bán  ĐTNN Room
-0   TCB           31950     34150    29750      31900       10      31850      130      31800  ...     9240      32000     19940      32049     7750           447200        0         0          0     
-1   SSI           28400     30350    26450      28450      100      28400     9850      28350  ...    30640      28550     22730      28600    48410          1610280   142759     17353  803963854     
-2   VND           17950     19200    16700      18450    11620      18400    38790      18350  ...    73180      18550     87830      18600   223700          4360710   152966      8355  932083910     
-
-[3 rows x 22 columns]
-
-</details>
-
-
-##### b. Thông tin giao dịch bổ sung và các chỉ số
-
-```
-price_board('TCB,SSI,VND')
-```
-Hàm này cho phép tải về thông tin giá, khối lượng và các chỉ số quan trọng cho một hoặc một danh sách mã cổ phiếu. Sử dụng kết hợp với hàm `price_depth` cho hiệu quả tốt nhất.
-
-<details>
-  <summary>Output</summary>
-
-```
->>> price_board('TCB,SSI,VND')
-  Mã CP  Giá Khớp Lệnh  KLBD/TB5D  T.độ GD  KLGD ròng(CM)  ...  vnid1m  vnid3m  vnid1y  vnipe    vnipb
-0   TCB        48600.0        0.6     0.49         -23200  ...    -3.7    -2.0    22.4  17.99  2.46159
-1   SSI        43300.0        0.5     0.50        -112200  ...    -3.7    -2.0    22.4  17.99  2.46159
-2   VND        32600.0        0.7     0.68          37300  ...    -3.7    -2.0    22.4  17.99  2.46159
-```
-</details>
-
-
-#### 3.5.1.2. 🏭 Phân tích chỉ số các cổ phiếu cùng ngành (Industry Analysis)
-
-```python
-industry_analysis("VNM", lang='vi)
-```
-- Trả về thông tin các mã cổ phiếu cùng ngành với mã cổ phiếu nằm trong cùng nhóm ngành với mã `VNM`.
-- Tham số `lang='vi` mặc định trả về tên các chỉ số bằng tiếng Việt, đổi thành `en` để giữ nguyên chỉ số với tên tiếng Anh.
-
-- Trong đó các chỉ số sau được thể hiện dưới dạng thập phân sử dụng để thể hiện chỉ số dưới dạng %: 
-  ```dividend (Cổ tức), ROE, ROA, ebitOnInterest (Thanh toán lãi vay), currentPayment (Thanh toán hiện hành), quickPayment (Thanh toán nhanh), grossProfitMargin (Biên LNG), postTaxMargin (Biên LNST), badDebtPercentage (Tỉ lệ nợ xấu), debtOnEquity (Nợ/Vốn CSH), debtOnEbitda (Nợ/EBITDA), income5year (LNST 5 năm),  sale5year (Doanh thu 5 năm), income1quarter (LNST quý gần nhất), sale1quarter (Doanh thu quý gần nhất), nextIncome (LNST năm tới), nextSale (Doanh thu quý tới)```
-- Lưu ý: Tên các column có thể chưa được chuyển đổi đầy đủ thành tiếng Việt. Nếu gặp chỉ số nào chưa được chuyển đổi tên thành tiếng Việt, bạn vui lòng comment cho tác giả nhé.
-
-<details>
-  <summary>Output</summary>
-
-```
->>> industry_analysis('VNM', label='vi')
-Mã CP                          VNM     MSN    MCH    QNS    KDC     IDP    SBT    MML    PAN    MCM    VSF    VOC    OCH    VSN    CLX    LSS     KTC    HSL    HKB
-Vốn hóa (tỷ)                  None  107634  51307  17543  16102   13204  11478  10108   4303   4232   3979   2890   1680   1618   1274    932     383    219     46
-Giá                           None   75600  71603  49149  62600  224000  15500  30900  20600  38473   7958  23727   8400  19994  14713  12500   10500   6180    900
-Số phiên tăng/giảm liên tiếp  None       3      2      4      0      -3      3      1     -1      1     -2      0      0      0      1      3       0     -1      0
-P/E                            NaN    49.2    9.1   12.3 -215.9    16.7   16.6  -18.7   13.2   11.7 -384.1    2.4   15.2   11.9    7.1   23.5    37.3   14.6   -0.8
-PEG                            NaN    -0.6   -8.0    0.9    1.9    -1.6   -1.4    0.1   -1.9    5.9    4.0    0.0   -0.1   -1.6    1.1    2.2    -0.8    0.8    0.5
-P/B                            NaN     4.1    2.2    2.3    2.5     6.5    1.2    1.9    1.0    1.8    1.7    1.1    1.3    1.2    0.8    0.6     1.0    0.5    0.2
-EV/EBITDA                      NaN    20.0    8.2   10.4   36.1    13.1   13.7 -267.0    7.2   11.4   25.9   -8.9    6.3    8.3   10.5    6.5    20.0   12.8   -3.1
-Cổ tức                         NaN   0.009    0.0    0.0  0.086   0.033    0.0    0.0    0.0    0.0    0.0    0.0    0.0    0.0    0.0    0.0     0.0    0.0    0.0
-ROE                            NaN   0.081  0.277  0.195 -0.011   0.442  0.076 -0.098  0.075  0.159 -0.005  0.591  0.086  0.107  0.118  0.025   0.025  0.036 -0.263
-ROA                            NaN   0.016  0.175  0.128 -0.006    0.22  0.025 -0.042  0.021   0.14 -0.001  0.484  0.049  0.067  0.082  0.014   0.007  0.031  -0.15
-Thanh toán lãi vay             NaN     0.5    9.1    8.5   -0.2    19.4    0.9   -0.8    1.3    NaN    0.3   -2.0   -3.2   67.7   22.1    2.2     0.9    6.9   -4.4
-Thanh toán hiện hành           NaN     0.8    2.7    1.8    1.6     1.5    1.2    1.4    1.3    8.6    1.0    4.2    1.9    2.5    3.1    1.3     0.9    9.7    0.3
-Thanh toán nhanh               NaN     0.6    2.5    1.4    1.2     1.3    0.9    1.1    0.9    7.7    0.4    3.4    1.7    1.7    2.9    0.3     0.5    8.6    0.3
-Biên LNG                       NaN   0.272  0.432   0.28  0.188   0.385  0.115  0.117  0.171  0.323  0.067    NaN  0.286  0.247  0.264  0.121   0.035  0.039  0.728
-Biên LNST                      NaN   0.011  0.228  0.149    NaN   0.138  0.026    NaN  0.016  0.138    NaN  6.467    NaN  0.039  0.372  0.017   0.004  0.024    NaN
-Nợ/Vốn CSH                     NaN     2.0    0.3    0.4    0.6     0.4    1.3    1.0    0.7    0.0    1.5    0.1    0.1    0.0    0.0    0.4     2.3    0.0    0.5
-Nợ/EBITDA                      NaN     7.6    1.1    1.5    8.1     0.7    7.2  -88.3    3.4    0.1   12.3   -1.1    0.7    1.1    0.4    2.6    15.5    0.8   -2.0
-LNST 5 năm                     NaN   0.028  0.207  0.046  -0.04     NaN   0.12    NaN  0.001  0.098    NaN    NaN    NaN  0.012  0.065   -0.1  -0.157 -0.081    NaN
-Doanh thu 5 năm                NaN   0.152  0.153  0.016  0.123     NaN   0.22 -0.239  0.274  0.049 -0.053 -0.181 -0.018 -0.002  0.088 -0.008   0.067   0.16 -0.474
-LNST quý gần nhất              NaN  -0.519 -0.255 -0.258    NaN   0.316  0.443    NaN -0.694  0.397    NaN    NaN    NaN -0.131  0.092    NaN  36.983  -0.44    NaN
-Doanh thu quý gần nhất         NaN  -0.094 -0.252  0.093 -0.302  -0.057 -0.181  0.031 -0.352 -0.067  -0.31 -0.675 -0.197 -0.134 -0.123  0.102  -0.122 -0.142  0.009
-LNST năm tới                   NaN   0.285   0.26  0.173 -0.202   0.074  0.047 -0.719 -0.041   0.04 -0.939  0.116  6.025 -0.034   0.09 -0.155   0.813  0.022    NaN
-Doanh thu năm tới              NaN     0.2    0.3  0.162  0.283     0.1    0.1   -0.7   0.05   0.05   0.03   0.15   -0.5    0.1    0.3  -0.08   -0.06   0.02    NaN
-RSI                            NaN    50.7   43.1   71.8   24.0    28.5   59.2   33.7   68.2   53.5   46.6   44.1   51.1   32.3   55.5   55.3    33.3   54.8   61.1
-```
-</details>
-
-
-#### 3.5.1.3. 🔬 So sánh các chỉ số của danh sách các cổ phiếu tùy chọn
-```python
-stock_ls_analysis("TCB, BID, CEO, GMD", lang='vi')
-```
-
-<details>
-  <summary>Output</summary>
-
-![preview](./src/stock_ls_comparison.png)
-
-```
-  ticker  marcap  price  numberOfDays  priceToEarning  peg  priceToBook  valueBeforeEbitda  dividend  ...  debtOnEbitda  income5year  sale5year income1quarter  sale1quarter  nextIncome  nextSale   rsi    rs
-0    GMD   15220  50500            -3            25.2  0.4          2.4               16.2       0.0  ...           1.8        0.092     -0.030          0.500         0.425         NaN       NaN  60.3  50.0
-1    CEO   17062  66300             1           183.2 -0.8          5.7               81.8       0.0  ...           7.8       -0.099     -0.086            NaN         3.002      -1.469      -0.2  51.9  82.0
-2    BID  225357  44550            -3            21.3  0.4          2.6                NaN       0.0  ...           NaN        0.115      0.154          0.083         0.000         NaN       NaN  49.1  34.0
-3    TCB  178003  50700             1             9.9  0.2          1.9                NaN       0.0  ...           NaN        0.418      0.255          0.059         0.157         NaN       NaN  45.2  28.0
-```
-
-</details>
-
-
-#### 3.5.1.4. ⭐ Đánh giá xếp hạng 
-##### a. Đánh giá chung
-![general_rating](https://raw.githubusercontent.com/thinh-vu/vnstock/beta/src/general_rating.png)
-
-```python
-general_rating("VNM")
-```
-
-<details>
-  <summary>Output</summary>
-
-```
-   stockRating  valuation  financialHealth  businessModel  businessOperation  rsRating  taScore  ... ticker highestPrice  lowestPrice  priceChange3m  priceChange1y  beta   alpha
-0          2.4        1.5              4.8            3.0                3.2       1.0      1.0  ...    VNM     102722.2      78600.0         -0.092         -0.232  0.49 -0.0014
-```
-</details>
-
-##### b. 🌱 Đánh giá mô hình kinh doanh
-```python
-biz_model_rating("VNM")
-```
-
-<details>
-  <summary>Output</summary>
-
-```
-  ticker  businessModel  businessEfficiency  assetQuality  cashFlowQuality  bom  businessAdministration  productService  businessAdvantage  companyPosition  industry  operationRisk
-0    VNM            3.0                   3             3                3    3                       3               3                  3                3         3              3
-```
-</details>
-
-##### c. 🎮 Đánh giá hiệu quả hoạt động
-```python
-biz_operation_rating("VNM")
-```
-
-<details>
-  <summary>Output</summary>
-
-```
-      industryEn loanGrowth depositGrowth netInterestIncomeGrowth netInterestMargin  ... last5yearsFCFFGrowth lastYearGrossProfitMargin lastYearOperatingProfitMargin  lastYearNetProfitMargin  TOIGrowth
-0  Food Products       None          None                    None              None  ...                    2                         5                             3                        4       None
-```
-</details>
-
-##### d. 📑 Đánh giá sức khỏe tài chính
-```python
-financial_health_rating("VNM")
-```
-
-<details>
-  <summary>Output</summary>
-
-```
-      industryEn loanDeposit badLoanGrossLoan badLoanAsset provisionBadLoan ticker  financialHealth  netDebtEquity  currentRatio  quickRatio  interestCoverage  netDebtEBITDA
-0  Food Products        None             None         None             None    VNM              4.8              4             5           5                 5              5
-```
-</details>
-
-##### e. 💲 Đánh giá về Định giá
-```python
-valuation_rating("VNM")
-```
-
-<details>
-  <summary>Output</summary>
-
-```
-      industryEn ticker  valuation  pe  pb  ps  evebitda  dividendRate
-0  Food Products    VNM        1.5   2   1   1         1             3
-```
-</details>
-
-##### f. 💳 Sức khỏe tài chính theo ngành
-```python
-industry_financial_health("VNM")
-```
-
-<details>
-  <summary>Output</summary>
-
-```
-  industryEn loanDeposit badLoanGrossLoan badLoanAsset provisionBadLoan ticker  financialHealth  netDebtEquity  currentRatio  quickRatio  interestCoverage  netDebtEBITDA
-0       None        None             None         None             None    VNM              3.4              4             4           3                 3              3
-```
-</details>
-
-### 3.5.2. 🔎 Bộ lọc cổ phiếu
-
-Bộ lọc cổ phiếu là một hàm cho phép bạn truy vấn và lọc các cổ phiếu theo nhiều tiêu chí đa dạng dựa trên dữ liệu phân tích của TCBS. Hàm này sẽ trả về một DataFrame chứa các thông tin toàn diện về các cổ phiếu thỏa mãn điều kiện lọc của bạn. Bạn có thể dùng DataFrame này để tiếp tục phân tích, biểu diễn hoặc xuất ra dữ liệu dạng bảng tính. Đây là cập nhật ưu việt giúp bạn tiết kiệm thời gian và công sức đáng kể khi làm việc với dữ liệu cổ phiếu, đồng thời cho phép lập trình để lọc là cập nhật danh sách cổ phiếu hiệu quả không cần sử dụng giao diện web từ công ty chứng khoán.
-
-<details>
-  <summary> Bộ lọc cổ phiếu TCBS </summary>
-
-  ![stock_scanner](https://raw.githubusercontent.com/thinh-vu/vnstock/beta/src/stock_scanner_tcbs.png)
-
-</details>
-
-Tham số
-- params (dict): một từ điển chứa các tham số và giá trị của chúng cho việc lọc cổ phiếu. Các `key` là tên của các bộ lọc, và các `value` là một giá trị đơn hoặc một tupple gồm hai giá trị (min và max) cho bộ lọc đó. Đây là ví dụ cho tham số params được thiết lập đúng:
-- drop_lang: Loại bỏ các cột dữ liệu sử dụng tên tiếng Việt (`vi`) hoặc Anh (`en`)
-
-```python
-params = {
-            "exchangeName": "HOSE,HNX,UPCOM",
-            "marketCap": (100, 1000),
-            "dividendYield": (5, 10)
-        }
-
-# Áp dụng bộ lọc với hàm để lấy kết quả
-
-df = stock_screening_insights (params, size=1700, drop_lang='vi')
-<<<<<<< HEAD
-=======
-```
->>>>>>> 16930896
-
-<details>
-
-<summary>Các bộ lọc gợi ý và tiêu chí hỗ trợ bao gồm</summary>
-
-  a. BỘ LỌC GỢI Ý (PRESET)
-
-    > Sử dụng các tiêu chí lọc như sau để thiết lập tham số params.
-
-    - CANSLIM: epsGrowth1Year, lastQuarterProfitGrowth, roe, avgTradingValue20Day, relativeStrength1Month
-    - Giá trị: roe, pe, avgTradingValue20Day
-    - Cổ tức cao: dividendYield, avgTradingValue20Day
-    - Phá nền mua: avgTradingValue20Day, forecastVolumeRatio, breakout: 'BULLISH'
-    - Giá tăng + Đột biến khối lượng: avgTradingValue20Day, forecastVolumeRatio
-    - Vượt đỉnh 52 tuần: avgTradingValue20Day, priceBreakOut52Week: 'BREAK_OUT'
-    - Phá đáy 52 tuần: avgTradingValue20Day, priceWashOut52Week: 'WASH_OUT'
-    - Uptrend ngắn hạn: avgTradingValue20Day, uptrend: 'buy-signal'
-    - Vượt trội ngắn hạn: relativeStrength3Day, 
-    - Tăng trưởng: epsGrowth1Year, roe, avgTradingValue20Day
-
-  b. THÔNG TIN CHUNG
-
-    - exchangeName: sàn giao dịch của cổ phiếu, ví dụ "HOSE", "HNX", hoặc "UPCOM". Bạn có thể dùng dấu phẩy để phân tách nhiều sàn, ví dụ "HOSE,HNX,UPCOM".
-    - hasFinancialReport: Có báo cáo tài chính gần nhất. `1` nghĩa là có, `0` nghĩa là không.
-    - industryName: Lọc các cổ phiếu theo ngành cụ thể. Giá trị dạng `Retail` cho ngành Bán lẻ. Các giá trị khác có thể là:
-      - `Insurance`: Bảo hiểm
-      - `Real Estate`: Bất động sản
-      - `Technology`: Công nghệ thông tin
-      - `Oil & Gas`: Dầu khí
-      - `Financial Services`: Dịch vụ tài chính
-      - `Utilities`: Điện, nước, xăng dầu và khí đốt
-      - `Travel & Leisure`: Du lịch và giải trí
-      - `Industrial Goods & Services`: Hàng và dịch vụ công nghiệp
-      - `Personal & Household Goods`: Hàng cá nhân và gia dụng
-      - `Chemicals`: Hóa chất
-      - `Banks`: Ngân hàng
-      - `Automobiles & Parts`: Ô tô và phụ tùng
-      - `Basic Resources`: Tài nguyên cơ bản
-      - `Food & Beverage`: Thực phẩm và đồ uống
-      - `Media`: Truyền thông
-      - `Telecommunications`: Viễn thông
-      - `Construction & Materials`: Xây dựng và vật liệu
-      - `Health Care`: Y tế
-      - marketCap: vốn hóa thị trường của cổ phiếu tính bằng tỷ VND.
-      - priceNearRealtime: giá hiện tại của cổ phiếu tính bằng VND.
-      - foreignVolumePercent: tỷ lệ phần trăm khối lượng nước ngoài trong tổng khối lượng.
-      - alpha: lợi nhuận vượt trội của cổ phiếu so với lợi nhuận thị trường.
-      - beta: độ biến động của cổ phiếu so với thị trường.
-      - freeTransferRate: tỷ lệ phần trăm cổ phiếu có thể chuyển nhượng tự do.
-  
-  c. TĂNG TRƯỞNG
-
-    - revenueGrowth1Year: tốc độ tăng trưởng doanh thu trong năm qua.
-    - revenueGrowth5Year: tốc độ tăng trưởng doanh thu trung bình trong 5 năm qua.
-    - epsGrowth1Year: tốc độ tăng trưởng lợi nhuận trên mỗi cổ phiếu trong năm qua.
-    - epsGrowth5Year: tốc độ tăng trưởng lợi nhuận trên mỗi cổ phiếu trung bình trong 5 năm qua.
-    - lastQuarterRevenueGrowth: tốc độ tăng trưởng doanh thu trong quý gần nhất.
-    - secondQuarterRevenueGrowth: tốc độ tăng trưởng doanh thu trong quý thứ hai.
-    - lastQuarterProfitGrowth: tốc độ tăng trưởng lợi nhuận trong quý gần nhất.
-    - secondQuarterProfitGrowth: tốc độ tăng trưởng lợi nhuận trong quý thứ hai.
-  
-  d. CHỈ SỐ TÀI CHÍNH
-  
-    - grossMargin: tỷ suất lợi nhuận gộp của cổ phiếu.
-    - netMargin: tỷ suất lợi nhuận ròng của cổ phiếu.
-    - roe: tỷ suất sinh lời về vốn chủ sở hữu của cổ phiếu.
-    - doe: tỷ suất cổ tức về vốn chủ sở hữu của cổ phiếu.
-    - dividendYield: tỷ suất cổ tức của cổ phiếu.
-    - eps: lợi nhuận trên mỗi cổ phiếu của cổ phiếu tính bằng VND.
-    - pe: tỷ số giá/lợi nhuận của cổ phiếu.
-    - pb: tỷ số giá/giá trị sổ sách của cổ phiếu.
-    - evEbitda: tỷ số giá trị doanh nghiệp/lợi nhuận trước thuế, lãi vay, khấu hao và amortization của cổ phiếu.
-    - netCashPerMarketCap: tỷ số tiền mặt ròng/vốn hóa thị trường của cổ phiếu.
-    - netCashPerTotalAssets: tỷ số tiền mặt ròng/tổng tài sản của cổ phiếu.
-    - profitForTheLast4Quarters: tổng lợi nhuận trong 4 quý gần nhất của cổ phiếu tính bằng tỷ VND.
-  
-  e. BIẾN ĐỘNG GIÁ & KHỐI LƯỢNG
-
-    - suddenlyHighVolumeMatching: tín hiệu chỉ ra nếu có sự tăng đột biến khối lượng khớp lệnh cho cổ phiếu này. 0 nghĩa là không, 1 nghĩa là có.
-    - totalTradingValue: tổng giá trị giao dịch của cổ phiếu này tính bằng tỷ VND hôm nay.
-    - avgTradingValue5Day: giá trị giao dịch trung bình của cổ phiếu này tính bằng tỷ VND trong 5 ngày.
-    - avgTradingValue10Day: giá trị giao dịch trung bình của cổ phiếu này tính bằng tỷ VND trong 10 ngày.
-    - avgTradingValue20Day: giá trị giao dịch trung bình của cổ phiếu này tính bằng tỷ VND trong 20 ngày.
-    - priceGrowth1Week: tốc độ tăng trưởng giá của cổ phiếu trong tuần qua.
-    - priceGrowth1Month: tốc độ tăng trưởng giá của cổ phiếu trong tháng qua.
-    - percent1YearFromPeak: tỷ lệ phần trăm thay đổi của cổ phiếu từ giá cao nhất trong 1 năm.
-    - percentAwayFromHistoricalPeak: tỷ lệ phần trăm thay đổi của cổ phiếu từ giá cao nhất lịch sử.
-    - percent1YearFromBottom: tỷ lệ phần trăm thay đổi của cổ phiếu từ giá thấp nhất trong 1 năm.
-    - percentOffHistoricalBottom: tỷ lệ phần trăm thay đổi của cổ phiếu từ giá thấp nhất lịch sử.
-    - priceVsSMA5: mối quan hệ giữa giá hiện tại và SMA 5 ngày của cổ phiếu. Các giá trị có thể là "ABOVE", "BELOW", "CROSS_ABOVE", hoặc "CROSS_BELOW".
-    - priceVsSma10: mối quan hệ giữa giá hiện tại và SMA 10 ngày của cổ phiếu. Các giá trị có thể là "ABOVE", "BELOW", "CROSS_ABOVE", hoặc "CROSS_BELOW".
-    - priceVsSMA20: mối quan hệ giữa giá hiện tại và SMA 20 ngày của cổ phiếu. Các giá trị có thể là "ABOVE", "BELOW", "CROSS_ABOVE", hoặc "CROSS_BELOW".
-    - priceVsSma50: mối quan hệ giữa giá hiện tại và SMA 50 ngày của cổ phiếu. Các giá trị có thể là "ABOVE", "BELOW", "CROSS_ABOVE", hoặc "CROSS_BELOW".
-    - priceVsSMA100: mối quan hệ giữa giá hiện tại và SMA 100 ngày của cổ phiếu. Các giá trị có thể là "ABOVE", "BELOW", "CROSS_ABOVE", hoặc "CROSS_BELOW".
-    - forecastVolumeRatio: tỷ số giữa khối lượng dự báo và khối lượng thực tế của cổ phiếu hôm nay.
-    - volumeVsVSma5: tỷ số giữa khối lượng hiện tại và SMA khối lượng 5 ngày của cổ phiếu.
-    - volumeVsVSma10: tỷ số giữa khối lượng hiện tại và SMA khối lượng 10 ngày của cổ phiếu.
-    - volumeVsVSma20: tỷ số giữa khối lượng hiện tại và SMA khối lượng 20 ngày của cổ phiếu.
-    - volumeVsVSma50: tỷ số giữa khối lượng hiện tại và SMA khối lượng 50 ngày của cổ phiếu.
-  
-  f. HÀNH VI THỊ TRƯỜNG
-
-    - strongBuyPercentage: tỷ lệ phần trăm tín hiệu mua mạnh cho cổ phiếu này dựa trên phân tích kỹ thuật.
-    - activeBuyPercentage: tỷ lệ phần trăm tín hiệu mua tích cực cho cổ phiếu này dựa trên phân tích kỹ thuật.
-    - foreignTransaction: loại giao dịch nước ngoài cho cổ phiếu này hôm nay. Các giá trị có thể là "buyMoreThanSell", "sellMoreThanBuy", hoặc "noTransaction".
-    - foreignBuySell20Session: giá trị mua bán ròng nước ngoài cho cổ phiếu này tính bằng tỷ VND trong 20 phiên.
-    - numIncreaseContinuousDay: số ngày liên tiếp cổ phiếu này tăng giá.
-    - numDecreaseContinuousDay: số ngày liên tiếp cổ phiếu này giảm giá.
-  
-  g. TÍN HIỆU KỸ THUẬT
-
-    - rsi14: chỉ số sức mạnh tương đối (RSI) của cổ phiếu với chu kỳ 14 ngày.
-    - rsi14Status: trạng thái của RSI cho cổ phiếu này. Các giá trị có thể là "intoOverBought", "intoOverSold", "outOfOverBought", hoặc "outOfOverSold".
-    - tcbsBuySellSignal: tín hiệu mua bán cho cổ phiếu này dựa trên phân tích của TCBS. Các giá trị có thể là "BUY" hoặc "SELL".
-    - priceBreakOut52Week: tín hiệu chỉ ra nếu có sự đột phá giá cho cổ phiếu này trong 52 tuần. Các giá trị có thể là "BREAK_OUT" hoặc "NO_BREAK_OUT".
-    - priceWashOut52Week: tín hiệu chỉ ra nếu có sự rửa giá cho cổ phiếu này trong 52 tuần. Các giá trị có thể là "WASH_OUT" hoặc "NO_WASH_OUT".
-    - macdHistogram: tín hiệu chỉ ra nếu có tín hiệu MACD histogram cho cổ phiếu này. Các giá trị có thể là "macdHistGT0Increase", "macdHistGT0Decrease", "macdHistLT0Increase", hoặc "macdHistLT0Decrease".
-    - relativeStrength3Day: sức mạnh tương đối của cổ phiếu so với thị trường trong 3 ngày.
-    - relativeStrength1Month: sức mạnh tương đối của cổ phiếu so với thị trường trong 1 tháng.
-    - relativeStrength3Month: sức mạnh tương đối của cổ phiếu so với thị trường trong 3 tháng.
-    - relativeStrength1Year: sức mạnh tương đối của cổ phiếu so với thị trường trong 1 năm.
-    - tcRS: sức mạnh tương đối của TCBS của cổ phiếu so với thị trường.
-    - sarVsMacdHist: tín hiệu chỉ ra nếu có tín hiệu SAR vs MACD histogram cho cổ phiếu này. Các giá trị có thể là "BUY" hoặc "SELL".
-  
-  h. TÍN HIỆU MUA/BÁN
-
-    - bollingBandSignal: tín hiệu chỉ ra nếu có tín hiệu Bollinger Band cho cổ phiếu này. Các giá trị có thể là "BUY" hoặc "SELL".
-    - dmiSignal: tín hiệu chỉ ra nếu có tín hiệu chỉ số chuyển động hướng (DMI) cho cổ phiếu này. Các giá trị có thể là "BUY" hoặc "SELL".
-    - uptrend: tín hiệu chỉ ra nếu có tín hiệu xu hướng tăng cho cổ phiếu này. Các giá trị có thể là "buy-signal" hoặc "sell-signal".
-    - breakout: tín hiệu chỉ ra nếu có tín hiệu đột phá cho cổ phiếu này. Các giá trị có thể là "BULLISH" hoặc "BEARISH".
-  
-  i. TCBS ĐÁNH GIÁ
-
-    - tcbsRecommend: tín hiệu chỉ ra nếu có khuyến nghị của TCBS cho cổ phiếu này. Các giá trị có thể là "BUY" hoặc "SELL".
-    - stockRating: điểm đánh giá cổ phiếu cho cổ phiếu này dựa trên phân tích của TCBS. Điểm từ 1 đến 5, với 5 là tốt nhất.
-    - businessModel: điểm đánh giá mô hình kinh doanh cho cổ phiếu này dựa trên phân tích của TCBS. Điểm từ 1 đến 5, với 5 là tốt nhất.
-    - businessOperation: điểm đánh giá hoạt động kinh doanh cho cổ phiếu này dựa trên phân tích của TCBS. Điểm từ 1 đến 5, với 5 là tốt nhất.
-    - financialHealth: điểm đánh giá sức khỏe tài chính cho cổ phiếu này dựa trên phân tích của TCBS. Điểm từ 1 đến 5, với 5 là tốt nhất.
-
-</details>
-
-
-## 3.6. 🔥 Dữ liệu khớp lệnh trong ngày giao dịch
-
-<details>
-  <summary>Minh hoạ giao diện TCBS</summary>
-
-  ![intraday](https://raw.githubusercontent.com/thinh-vu/vnstock/main/src/tcbs_intraday_screen1.png)
-  ![intraday](https://raw.githubusercontent.com/thinh-vu/vnstock/main/src/tcbs_intraday_screen2.png)
-
-</details>
-vnstock cho phép người dùng tải xuống dữ liệu khớp lệnh trong ngày giao dịch theo thời gian thực. Nếu mốc thời gian bạn truy cứu rơi vào Thứ Bảy, Chủ Nhật thì dữ liệu nhận được thể hiện cho ngày giao dịch của Thứ 6 của tuần đó.
-
-```python
-df =  stock_intraday_data(symbol='TCB', 
-                            page_size=500)
-print(df)
-```
-
-<details>
-  <summary>Terminal output</summary>
-
-  ```{r, engine='python', count_lines}
->>> stock_intraday_data('TCB', 500)
-
-  ticker      time  orderType investorType  volume  averagePrice  orderCount
-0    TCB  14:29:55  Sell Down        SHEEP    1000       32700.0           1
-1    TCB  14:29:47     Buy Up        SHEEP     200       32750.0           1
-2    TCB  14:29:44  Sell Down         WOLF    8000       32700.0          14
-3    TCB  14:29:41  Sell Down        SHEEP    1000       32700.0           5
-4    TCB  14:29:36  Sell Down         WOLF   23800       32700.0          10
-  ```
-
-</details>
-
-<details>
-  <summary>Giải thích ý nghĩa chỉ số</summary>
-  • Khi 1 lệnh lớn (từ Cá mập, tay to, tổ chức....) mua chủ động (hoặc bán chủ động) được đưa vào Sàn, thường thì nó sẽ được khớp với nhiều lệnh nhỏ đang chờ bán (hoặc chờ mua). Nếu chỉ nhìn realtime theo từng lệnh khớp riêng lẻ, thì sẽ không thể phát hiện được các lệnh to (của Cá mập, tay to...) vừa được đẩy vào Sàn. Vì vậy, chúng tôi "cộng dồn" các lệnh khớp này lại (phát sinh bởi 1 lệnh lớn chủ động vào sàn trong 1 khoảng thời gian rất nhanh) để giúp NĐT phát hiện các lệnh lớn (của Cá mập, tay to....) chính xác hơn. Lệnh Cá mập sẽ được tô xanh (cho Mua chủ động) và đỏ (cho Bán chủ động). 
-
-  • Cá mập: (CM - SHARK) nhà đầu tư tay to, tổ chức, đầu tư lớn, dẫn dắt thị trường. Giá trị 1 lệnh đặt > 1 tỷ đồng/lệnh đặt. Đồ thị 1N dùng số liệu 1 phút cho 60’ gần nhất; 1W là tổng mỗi 15’ cho 1 tuần; 1M là tổng hàng ngày cho 1 tháng
-
-  • Sói già: (SG - WOLF) nhà đầu tư kinh nghiệm, giá trị lệnh đặt cao. Giá trị 1 lệnh đặt từ 200 tr đến 1 tỷ đồng/lệnh đặt.
-
-  • Cừu non: (CN - SHEEP) nhà đầu tư nhỏ lẻ, giá trị giao dịch và mua bán chủ động thấp. Giá trị 1 lệnh đặt Mua hoặc Bán chủ động < 200 triệu đồng/lệnh đặt vào.
-
-  • Mua chủ động (hay Buy Up) là khi NĐT thực hiện chủ động mua lên qua việc đặt lệnh mua với giá bằng giá dư bán gần nhất để có thể khớp luôn. Như thế, giá khớp cho lệnh này thường sẽ đẩy giá khớp lên cao hơn thị giá trước đó.
-
-  • Bán chủ động (hay Sell Down) là khi NĐT thực hiện chủ động Bán dưới giá hiện tại (hay thị giá) của cổ phiếu bằng việc đặt lệnh bán với giá bán bằng giá dư mua gần nhất để khớp ngay. Và như thế, thị giá sẽ bị kéo xuống thấp hơn so với thị giá trước đó. Thống kê khối lượng giao dich theo Mua CĐ và Bán CĐ dùng để đánh giá tương quan giữa cung (Bán CĐ) và cầu (Mua CĐ) trên giao dịch khớp lệnh thực tế, nhằm nhận định tương đối về sự vận động của xu hướng dòng tiền. Khi tỷ lệ % Mua CĐ trên (Tổng Mua và Bán CĐ) lớn hơn 50%, đồng nghĩa với việc thị trường đang có xu hướng mua vào nhiều hơn bán ra và ngược lại, qua đó xác định được dòng tiền vào/ra với mỗi cổ phiếu. Khi tỷ lệ này cao đột biến (>70% hay <30%) so với điểm cân bằng (50%) , đó là tín hiệu của việc mua hoặc bán bất chấp của thị trường.
-
-</details>
-
-
-## 3.7. 🌏 Thông tin thị trường
-
-<details>
-  <summary>Tạm ngưng hoạt động, chờ nâng cấp APIs</summary>
-
-### 3.7.1. Các mã cổ phiếu đứng đầu theo tiêu chí xếp loại 
-
-<details>
-  <summary>SSI Top Stocks</summary>
-
-Top Breakout (Đột phá) > Top Gainers (Tăng giá) > Top Losers (Giảm giá) > Top Value (Giá trị) > Top Volume (Khối lượng)
-![top_mover](./src/ssi_top_breakout_gainer_loser.png)
-
-Top New High (vượt đỉnh) > Top Foreign Trading (nhà đầu tư ngước ngoài) > Top New Low (thủng đáy)
-![top_foreigntrading_high_low](./src/top_foreigntrading_newhigh_newlow.png)
-
-</details>
-
-```python
-market_top_mover('ForeignTrading')
-```
-
-<details>
-  <summary>Output</summary>
-
-```
-    foreignBuyVolume  foreignBuyValue  ...                                          financial                                          technical
-0          3826600.0     1.703888e+11  ...  {'organCode': 'DXG', 'rtd7': 14713.265320738, ...  {'organCode': 'DXG', 'sma20Past4': 34887.5, 's...
-1          3270200.0     1.088892e+11  ...  {'organCode': 'STB', 'rtd7': 18173.6958318461,...  {'organCode': 'STB', 'sma20Past4': 34332.5, 's...
-2          1456800.0     4.199166e+10  ...  {'organCode': 'FUEVFVND', 'rtd7': None, 'rtd11...  {'organCode': 'FUEVFVND', 'sma20Past4': 27993....
-3          1033300.0     1.281170e+10  ...  {'organCode': 'FLC', 'rtd7': 12898.0038031343,...  {'organCode': 'FLC', 'sma20Past4': 12062.5, 's...
-4           998600.0     5.324337e+10  ...  {'organCode': 'NLG', 'rtd7': 23318.1252311207,...  {'organCode': 'NLG', 'sma20Past4': 52385.0, 's...
-```
-</details>
-
-### 3.7.2. Thông tin giao dịch nhà đầu tư nước ngoài (NDTNN)
-Trong ví dụ dưới đây, thể hiện giao dịch mua vào của NDTNN.
-
-```python
-fr_trade_heatmap ('All', 'FrBuyVol')
-```
-<details>
-  <summary>Output</summary>
-
-  ```
-    organCode  name      value  percentPriceChange  ...  ceilingPrice  floorPrice        industry_name      rate
-  0        PVD   PVD  1433300.0            0.068627  ...       16350.0     14250.0              Dầu khí  0.040308
-  1        PVS   PVS   370100.0            0.096154  ...       22800.0     18800.0              Dầu khí  0.040308
-  2      PETRO   PLX   249700.0            0.014516  ...       33150.0     28850.0              Dầu khí  0.040308
-  3   PETECHIM   PTV     4000.0            0.064000  ...        5400.0      4000.0              Dầu khí  0.040308
-  4       BSRC   BSR     3800.0            0.002000  ...       17200.0     12800.0              Dầu khí  0.040308
-  ..       ...   ...        ...                 ...  ...           ...         ...                  ...       ...
-  10      None  Khác   210200.0            0.027762  ...           0.0         0.0            Ngân hàng  0.050653
-  0        CMG   CMG    74400.0            0.024390  ...       43850.0     38150.0  Công nghệ Thông tin  0.034816
-  1        SAM   SAM    35700.0            0.020833  ...        7700.0      6700.0  Công nghệ Thông tin  0.034816
-  2        ELC   ELC     4100.0            0.049197  ...       10650.0      9270.0  Công nghệ Thông tin  0.034816
-  3        ITD   ITD     2000.0            0.068548  ...       13250.0     11550.0  Công nghệ Thông tin  0.034816
-
-  [92 rows x 10 columns]
-  ```
-</details>
-
-### 3.7.3. Biến động của các nhóm chỉ số
-![latest_indices](https://raw.githubusercontent.com/thinh-vu/vnstock/main/src/get_latest_indices.png)
-
-Thông tin các nhóm chỉ số phổ biến của thị trường chứng khoán Việt Nam.
-
-```python
-get_latest_indices()
-```
-
-<details>
-  <summary>Output</summary>
-
-  ```
-  >>> get_latest_indices()
-    indexId comGroupCode  indexValue          tradingDate  ...  matchValue  ceiling  floor  marketStatus
-0         0      VNINDEX     1108.08  2023-01-19T00:00:00  ...         0.0      0.0    0.0          None
-1         0         VN30     1121.92  2023-01-19T00:00:00  ...         0.0      0.0    0.0          None
-2         0     HNXIndex      219.87  2023-01-19T00:00:00  ...         0.0      0.0    0.0          None
-3         0        HNX30      378.94  2023-01-19T00:00:00  ...         0.0      0.0    0.0          None
-4         0   UpcomIndex       73.98  2023-01-19T00:00:00  ...         0.0      0.0    0.0          None
-5         0       VNXALL     1707.39  2023-01-19T00:00:00  ...         0.0      0.0    0.0          None
-6         0        VN100     1063.59  2023-01-19T00:00:00  ...         0.0      0.0    0.0          None
-7         0        VNALL     1066.54  2023-01-19T00:00:00  ...         0.0      0.0    0.0          None
-8         0       VNCOND     1537.34  2023-01-19T00:00:00  ...         0.0      0.0    0.0          None
-9         0       VNCONS      793.25  2023-01-19T00:00:00  ...         0.0      0.0    0.0          None
-10        0    VNDIAMOND     1689.15  2023-01-19T00:00:00  ...         0.0      0.0    0.0          None
-11        0        VNENE      541.51  2023-01-19T00:00:00  ...         0.0      0.0    0.0          None
-12        0        VNFIN     1252.54  2023-01-19T00:00:00  ...         0.0      0.0    0.0          None
-13        0    VNFINLEAD     1631.16  2023-01-19T00:00:00  ...         0.0      0.0    0.0          None
-14        0  VNFINSELECT     1676.21  2023-01-19T00:00:00  ...         0.0      0.0    0.0          None
-15        0       VNHEAL     1552.19  2023-01-19T00:00:00  ...         0.0      0.0    0.0          None
-16        0        VNIND      628.34  2023-01-19T00:00:00  ...         0.0      0.0    0.0          None
-17        0         VNIT     2631.82  2023-01-19T00:00:00  ...         0.0      0.0    0.0          None
-18        0        VNMAT     1534.50  2023-01-19T00:00:00  ...         0.0      0.0    0.0          None
-19        0        VNMID     1394.75  2023-01-19T00:00:00  ...         0.0      0.0    0.0          None
-20        0       VNREAL      981.94  2023-01-19T00:00:00  ...         0.0      0.0    0.0          None
-21        0         VNSI     1715.37  2023-01-19T00:00:00  ...         0.0      0.0    0.0          None
-22        0        VNSML     1140.40  2023-01-19T00:00:00  ...         0.0      0.0    0.0          None
-23        0        VNUTI      874.84  2023-01-19T00:00:00  ...         0.0      0.0    0.0          None
-24        0        VNX50     1805.33  2023-01-19T00:00:00  ...         0.0      0.0    0.0          None
-  ```
-</details>
-
-### 3.7.4. Dữ liệu chuyên sâu theo nhóm chỉ số cụ thể
-![index_series_data](https://raw.githubusercontent.com/thinh-vu/vnstock/beta/src/get_index_series_data.png)
-
-```python
-get_index_series(index_code='VNINDEX', time_range='OneYear')
-```
-- Nhà cung cấp dữ liệu: SSI iBoard sử dụng dữ liệu từ FiinTrade.
-- Sử dụng một trong các mã chỉ số sau để tra cứu:
-  
-  ```
-  'VNINDEX', 'VN30', 'HNXIndex', 'HNX30', 'UpcomIndex', 'VNXALL',
-  'VN100','VNALL', 'VNCOND', 'VNCONS','VNDIAMOND', 'VNENE', 'VNFIN',
-  'VNFINLEAD', 'VNFINSELECT', 'VNHEAL', 'VNIND', 'VNIT', 'VNMAT', 'VNMID',
-  'VNREAL', 'VNSI', 'VNSML', 'VNUTI', 'VNX50'
-  ```
-  Bạn có thể liệt kê toàn bộ các nhóm chỉ số với hàm `get_latest_indices()`.
-
-- `time_range`: Sử dụng khung thời gian là một trong các giá trị sau
- ```
- 'OneDay', 'OneWeek', 'OneMonth', 'ThreeMonth', 'SixMonths', 'YearToDate', 'OneYear', 'ThreeYears', 'FiveYears'
- ```
-<details>
-  <summary>Output</summary>
-
-  ```
-  >>> get_index_series(index_code='VNINDEX', time_range='OneYear')
-      comGroupCode  indexValue          tradingDate  ...    matchValue  totalMatchVolume  totalMatchValue
-  0        VNINDEX     1470.76  2022-01-27T00:00:00  ...  1.554536e+13       498256400.0     1.554536e+13
-  1        VNINDEX     1478.96  2022-01-28T00:00:00  ...  1.913215e+13       634887600.0     1.913215e+13
-  2        VNINDEX     1497.66  2022-02-07T00:00:00  ...  1.710999e+13       516533800.0     1.710999e+13
-  3        VNINDEX     1500.99  2022-02-08T00:00:00  ...  2.106676e+13       660158600.0     2.106676e+13
-  4        VNINDEX     1505.38  2022-02-09T00:00:00  ...  2.360041e+13       722161500.0     2.360041e+13
-  ..           ...         ...                  ...  ...           ...               ...              ...
-  241      VNINDEX     1060.17  2023-01-13T00:00:00  ...  7.884840e+12       459494342.0     7.884840e+12
-  242      VNINDEX     1066.68  2023-01-16T00:00:00  ...  6.724499e+12       391079501.0     6.724499e+12
-  243      VNINDEX     1088.29  2023-01-17T00:00:00  ...  1.016031e+13       566247477.0     1.016031e+13
-  244      VNINDEX     1098.28  2023-01-18T00:00:00  ...  9.377296e+12       531786150.0     9.377296e+12
-  245      VNINDEX     1108.08  2023-01-19T00:00:00  ...  1.054607e+13       556193050.0     1.054607e+13
-
-  [246 rows x 14 columns]
-  ```
-</details>
-
-</details>
-
-## 3.8. 🛡 Thị trường Phái Sinh
-
-### 3.8.1. Dữ liệu giá lịch sử
-
-> Xem chi tiết mục [3.4.1 📈 Truy xuất dữ liệu giá lịch sử](#341--truy-xuất-dữ-liệu-giá-lịch-sử) cùng với thông tin giá chứng khoán cơ sở.
-
-### 3.8.2. Dữ liệu khớp lệnh lịch sử
-
-<details>
-
-<summary>Minh họa bảng dữ liệu khớp lệnh Phái sinh - CK Rồng Việt </summary>
-
-![livedragon_derivative_match](https://raw.githubusercontent.com/thinh-vu/vnstock/beta/src/livedragon_derivative_history_match.png)
-
-</details>
-
-Để truy vấn dữ liệu từ hàm này, bạn cần có cookie người dùng (không cần đăng nhập) của chứng khoán Rồng Việt. Các bước thực hiện như sau:
-  1. Truy cập `https://livedragon.vdsc.com.vn/all/all.rv`
-  2. Mở `Developer Tools` trên trình duyệt, sử dụng F12 hoặc `Ctrl` + `Shift` + `I` trên Windows hoặc `Cmd` + `Option` + `I` trên macOS
-  3. Chuyển đến tab `Network` và chọn mục `Fetch/XHR`
-  4. Mở bất kỳ mục request nào trong tab này, tìm mục `Header` của request
-  5. Tìm và copy giá trị của `Cookie` trong request này để điền vào bước tiếp theo dưới đây trước khi gọi hàm
-
-```python
-cookie = 'GIÁ TRỊ COOKIE CẦN PASTE VÀO ĐÂY'
-derivatives_historical_match (symbol='VN30F2308', date='2023-07-24', cookie=cookie)
-```
-
-# IV. 🚚 Xuất, Lưu trữ, Chia sẻ dữ liệu
-
-> Để xuất, lưu trữ và chia sẻ dữ liệu với vnstock, bạn có rất nhiều sự lựa chọn kể cả sử dụng cơ sở dữ liệu, bảng tính (Excel, Google Sheets) và nhiều hình thức khác. Dữ liệu tiêu chuẩn tạo ra bởi vnstock là các pandas DataFrame do đó bạn có thể biến đổi và lưu trữ/chia sẻ dữ liệu dễ dàng với cách thức tiêu chuẩn của python. Dưới đây là hướng dẫn cơ bản với cách thức xuất dữ liệu ra csv và Google Sheets.
-
-## 4.1. Xuất dữ liệu ra csv
-
-Dành cho những bạn mới làm quen Python và Pandas có thể sử dụng dữ liệu từ vnstock dễ dàng với công cụ bảng tính quen thuộc. Bạn có thể xuất dữ liệu từ hàm bất kỳ ra csv và mở bằng Excel hoặc upload lên Google Drive và mở bằng Google Sheets.
-
-```python
-start_date = '2023-06-01'
-end_date = '2023-07-24'
-# Truy xuất dữ liệu
-df = stock_historical_data('TCB', start_date, end_date)
-# Xuất dữ liệu ra csv, chèn ngày tháng và mã CP
-df.to_csv(f'THƯ-MỤC-CỦA-BẠN/TCB_historical_price_{start_date}_{end_date}.csv', index=True)
-```
-
-## 4.2. Xuất dữ liệu ra Google Sheets
-
-Phương thức này được thiết kế riêng để xuất dữ liệu trực tiếp từ Google Colab sang Google Sheets (sẽ không hoạt động nếu chạy ở môi trường local, không thiết lập môi trường tương đồng Colab). Tham khảo cách làm chi tiết trong file demo, mục `III. Data Export`
-
-
-# V. 🙋‍♂️ Thông tin liên hệ
-
-Bạn có thể kết nối với tác giả qua các hình thức sau. Trong trường hợp cần hỗ trợ nhanh, bạn có thể chọn nhắn tin qua Messenger hoặc Linkedin, tôi sẽ phản hồi ngay lập tức nếu có thể trong hầu hết các trường hợp.
-
-<div id="badges" align="center">
-  <a href="https://www.linkedin.com/in/thinh-vu">
-    <img src="https://img.shields.io/badge/LinkedIn-blue?style=for-the-badge&logo=linkedin&logoColor=white" alt="LinkedIn Badge"/>
-  </a>
-  <a href="https://www.messenger.com/t/mr.thinh.ueh">
-    <img src="https://img.shields.io/badge/Messenger-00B2FF?style=for-the-badge&logo=messenger&logoColor=white" alt="Messenger Badge"/>
-  <a href="https://www.youtube.com/channel/UCYgG-bmk92OhYsP20TS0MbQ">
-    <img src="https://img.shields.io/badge/YouTube-red?style=for-the-badge&logo=youtube&logoColor=white" alt="Youtube Badge"/>
-  </a>
-  </a>
-    <a href="https://github.com/thinh-vu">
-    <img src="https://img.shields.io/badge/GitHub-100000?style=for-the-badge&logo=github&logoColor=white" alt="Github Badge"/>
-  </a>
-</div>
-
-# VI. 💪 Hỗ trợ phát triển dự án vnstock
-
-Nếu bạn nhận thấy giá trị từ vnstock và các dự án mã nguồn mở của tôi, bạn có thể hỗ trợ phát triển chúng bằng cách quyên góp hoặc đơn giản là gửi tặng tôi một ly cà phê để cảm ơn.
-Bạn có thể chọn 1 trong 3 hình thức đóng góp bao gồm Momo, Chuyển khoản ngân hàng và Gửi tiền qua Paypal. Sự đóng góp của bạn sẽ giúp tôi duy trì phí lưu trữ blog và tiếp tục tạo ra nội dung chất lượng cao. Cảm ơn sự ủng hộ của bạn!
-
-- [Paypal](https://paypal.me/thinhvuphoto?country.x=VN&locale.x=en_US)
-
-- ![momo-qr](https://raw.githubusercontent.com/thinh-vu/vnstock/beta/src/momo-qr-thinhvu.jpeg)
-  
-- ![vcb-qr](https://raw.githubusercontent.com/thinh-vu/vnstock/beta/src/vcb-qr-thinhvu.jpg)
-
-# VII. ⚖ Tuyên bố miễn trừ trách nhiệm
-vnstock được phát triển nhằm mục đích cung cấp các công cụ nghiên cứu đơn giản và miễn phí, nhằm giúp người nghiên cứu tiếp cận và phân tích dữ liệu chứng khoán một cách dễ dàng. Dữ liệu được cung cấp phụ thuộc vào nguồn cấp dữ liệu, do đó, khi sử dụng, bạn cần thận trọng và cân nhắc.
-
-💰 Trong bất kỳ trường hợp nào, người sử dụng hoàn toàn chịu trách nhiệm về quyết định sử dụng dữ liệu trích xuất từ vnstock và chịu trách nhiệm với bất kỳ tổn thất nào có thể phát sinh. Bạn nên tự mình đảm bảo tính chính xác và đáng tin cậy của dữ liệu trước khi sử dụng chúng.
-
-Việc sử dụng dữ liệu chứng khoán và quyết định đầu tư là hoạt động có rủi ro và có thể gây mất mát tài sản. Bạn nên tìm kiếm lời khuyên từ các chuyên gia tài chính và tuân thủ các quy định pháp luật về chứng khoán tại Việt Nam và quốc tế khi tham gia vào hoạt động giao dịch chứng khoán.
-
-Xin lưu ý rằng vnstock không chịu trách nhiệm và không có bất kỳ trách nhiệm pháp lý nào đối với bất kỳ tổn thất hoặc thiệt hại nào phát sinh từ việc sử dụng gói phần mềm này.
-
-🐱‍👤 vnstock được thiết kế hoàn toàn cho mục đích phân tích và thực hành nghiên cứu đầu tư. Mọi hình thức sử dụng không đúng mục đích hoặc việc sử dụng trái phép thư viện với mục đích xấu như tấn công public API hay gây hại cho hệ thống thông qua từ chối truy cập hoặc các hành động tương tự, hoàn toàn nằm ngoài phạm vi sử dụng dự định và không thuộc trách nhiệm của nhóm phát triển.
-
-# VII. 🔑 Bản quyền và giấy phép
-
-
-```
-Bản quyền (c) 2022 Thinh Vu | thinh-vu @ Github | MIT
-
-Được cấp phép theo quyền tự do, miễn phí, cho bất kỳ cá nhân nào nhận được một bản sao của phần mềm này và các tệp tài liệu liên quan (gọi chung là "Phần mềm"), để sử dụng Phần mềm mà không có bất kỳ hạn chế nào, bao gồm nhưng không giới hạn quyền sử dụng, sao chép, sửa đổi, hợp nhất, xuất bản, phân phối, cấp phép lại và/hoặc bán các bản sao của Phần mềm, và cho phép những người nhận Phần mềm được nhúng vào Phần mềm này, tuân thủ các điều kiện sau đây:
-
-Thông báo bản quyền trên và thông báo giấy phép này phải được bao gồm trong tất cả các bản sao hoặc phần quan trọng của Phần mềm.
-
-PHẦN MỀM ĐƯỢC CUNG CẤP "NHƯ NÓ LÀ", KHÔNG BẢO ĐẢM BẤT KỲ LOẠI NÀO, BAO GỒM NHƯNG KHÔNG GIỚI HẠN ĐẾN SỰ BẢO ĐẢM VỀ CHẤT LƯỢNG KINH DOANH, PHÙ HỢP VỚI MỤC ĐÍCH CỤ THỂ VÀ VI PHẠM QUYỀN SỞ HỮU. TRONG MỌI TRƯỜNG HỢP, TÁC GIẢ HOẶC CHỦ SỞ HỮU BẢN QUYỀN KHÔNG CHỊU TRÁCH NHIỆM ĐỐI VỚI BẤT KỲ YÊU CẦU BỒI THƯỜNG, THIỆT HẠI HOẶC TRÁCH NHIỆM PHÁP LÝ NÀO PHÁT SINH TỪ HOẶC LIÊN QUAN ĐẾN SỬ DỤNG HOẶC HIỆN HỮU CỦA PHẦN MỀM.
-```
+<div id="badges" align="center">
+<img src="https://raw.githubusercontent.com/thinh-vu/vnstock/beta/src/vnstock-logo-white.jpg" alt= "logo"/>
+</div>
+
+<div id="badges" align="center">
+<img src="https://img.shields.io/pypi/pyversions/vnstock?logoColor=brown&style=plastic" alt= "Version"/>
+<img src="https://img.shields.io/pypi/dm/vnstock" alt="Download Badge"/>
+<img src="https://img.shields.io/github/last-commit/thinh-vu/vnstock" alt="Commit Badge"/>
+<img src="https://img.shields.io/github/license/thinh-vu/vnstock?color=red" alt="License Badge"/>
+</div>
+
+---
+
+🌐 View in **[English](https://github.com/thinh-vu/vnstock/blob/main/README-en.md)**
+
+MỤC LỤC
+- [I. 🎤 Giới thiệu](#i--giới-thiệu)
+- [II. 📚 Hướng dẫn sử dụng cho người mới](#ii--hướng-dẫn-sử-dụng-cho-người-mới)
+- [III. 💻 Cách sử dụng các hàm trong vnstock](#iii--cách-sử-dụng-các-hàm-trong-vnstock)
+- [IV. 🚚 Xuất, Lưu trữ, Chia sẻ dữ liệu](#iv-xuất-lưu-trữ-chia-sẻ-dữ-liệu)
+- [V. 🙋‍♂️ Thông tin liên hệ](#v-️-thông-tin-liên-hệ)
+- [VI. 💪 Hỗ trợ phát triển dự án vnstock](#vi--hỗ-trợ-phát-triển-dự-án-vnstock)
+- [VII. ⚖ Tuyên bố miễn trừ trách nhiệm](#vii--tuyên-bố-miễn-trừ-trách-nhiệm)
+- [VII. 🔑 Bản quyền và giấy phép](#vii-bản-quyền-và-giấy-phép)
+
+
+# I. 🎤 Giới thiệu
+## 1.1. Giới thiệu chung
+vnstock là thư viện Python được thiết kế để tải dữ liệu chứng khoán Việt Nam một cách dễ dàng và miễn phí. vnstock sử dụng các nguồn cấp dữ liệu đáng tin cậy, bao gồm nhưng không giới hạn từ công ty chứng khoán và công ty phân tích thị trường tại Việt Nam. Gói thư viện được thiết kế dựa trên nguyên tắc về sự đơn giản và mã nguồn mở, hầu hết các hàm được viết dựa trên thư viện request và pandas có sẵn trên môi trường Google Colab do đó người dùng không cần cài đặt thêm các gói thư viện kèm theo.
+
+## 1.2. Tính năng chính
+vnstock cung cấp nhiều tính năng đa dạng như tải dữ liệu lịch sử giá, thông tin công ty niêm yết, thông tin thị trường cho tất cả các mã chứng khoán niêm yết.
+
+## 1.3. Nguồn cấp dữ liệu
+Thư viện python này kết nối tới các API công khai của các nguồn cấp dữ liệu để tải về để làm việc dưới dạng các DataFrame trong dự án Python. Việc truy xuất dữ liệu này là hoàn toàn **MIỄN PHÍ**.
+
+## 1.4. Tips
+- Theo dõi những cập nhật về thay đổi của vnstock bằng tính năng `Watch`. Hiện tại vnstock được cập nhật thường xuyên hàng tuần qua nhánh `beta`, vì vậy theo dõi repo này giúp bạn luôn nắm bắt được kịp thời những thay đổi mới nhất.
+- Đánh dấu yêu thích repo `vnstock` bằng tính năng `Star`. Đây cũng là cách giúp vnstock có thể tiếp cận tới nhiều người quan tâm hơn.
+
+<details>
+  <summary> Minh họa tính năng Watch và Star </summary>
+  
+![watch-star](https://github.com/thinh-vu/vnstock/blob/beta/src/vnstock-watch-and-star.png?raw=true)
+
+</details>
+
+## 1.5. Đóng góp xây dựng mã nguồn vnstock
+- Bạn có thể đóng góp xây dựng vnstock thông qua nhiều hình thức khác nhau, trong đó có việc xây dựng và cải tiến mã nguồn hoặc dịch tài liệu của dự án. 
+- Để bắt đầu, bạn có thể `folk` nhánh `beta` của repo này về tài khoản của mình, sửa đổi mã nguồn và tạo `pull request` để yêu cầu cập nhật mã nguồn. Sau khi kiểm tra các thay đổi và phê duyệt, mã nguồn do bạn đóng góp sẽ được gộp vào vnstock.
+- Lưu ý: Những thay đổi do bạn đóng góp sẽ được phát hành trong phiên bản tiếp theo của `vnstock` trên Pypi.org đồng thời với những cập nhật của tác giả trên nhánh `beta`.
+
+## 1.6. Hoàn thành khảo sát về vnstock
+> vnstock là một dự án tôi tâm huyết, đầu tư nhiều thời gian để phát triển giúp bản thân và cộng đồng tiếp cận nguồn dữ liệu chứng khoán miễn phí và đáng tin cậy.
+
+Hoàn thành bản khảo sát: [Tại đây](https://forms.gle/zaJnbgUCjjL1GoTF6)
+Để đảm bảo rằng vnstock phát triển theo hướng đáp ứng nhu cầu của bạn, tôi rất mong nhận được phản hồi từ bạn. Bạn là người dùng quan trọng của vnstock và ý kiến của bạn sẽ giúp chúng tôi xây dựng một kế hoạch phát triển vnstock một cách toàn diện.
+
+## 1.7. Gây quỹ phát triển dự án
+
+Nếu bạn nào quan tâm và có nhu cầu về `code` dạo hoặc học python, vui lòng [inbox](https://www.messenger.com/t/mr.thinh.ueh) để trao đổi thêm. Hoạt động này cũng giúp tôi hiểu thêm về những ứng dụng thực tế và phát triển vnstock trong tương lai.
+
+### 1.7.1. "Code" dạo theo yêu cầu
+
+> Có nhiều bạn làm trong lĩnh vực đầu tư sẽ thấy ngay lợi ích của việc sử dụng vnstock trong việc xây dựng các thuật toán giao dịch nhưng không rành về lập trình hoặc không có thời gian để tự xây dựng, tôi có thể hỗ trợ. `vnstock` cho phép bạn tự động hóa tất cả các công việc liên quan đến việc tải dữ liệu, xây dựng các bộ lọc, phân tích một cách chính xác, nhanh chóng và áp dụng cho toàn bộ cổ phiếu trên sàn. Việc này bạn không thể thực hiện được một cách dễ dàng nếu chỉ biết Excel.
+
+Thấu hiểu nhu cầu trên, tôi cung cấp dịch vụ "code dạo" theo đặt hàng cũng để gây quỹ phát triển dự án và mở rộng cộng đồng người sử dụng. Dịch vụ bao gồm nhưng không giới hạn với các hoạt động dưới đây:
+- Tải dữ liệu thị trường
+- Viết workflow quét dữ liệu, cập nhật cơ sở dữ liệu, vv
+- Thiết lập dự án phân tích chứng khoán toàn diện
+- Tạo bộ lọc cổ phiếu độc quyền
+- Tạo robot giao dịch qua API
+- Cung cấp API dữ liệu độc quyền
+
+### 1.7.2. Đào tạo về phân tích dữ liệu và tự động hóa với Python
+
+> Nếu bạn yêu thích vnstock, muốn ủng hộ tác giả đồng thời quan tâm về học lập trình Python cho việc phân tích dữ liệu nói chung và chứng khoán nói riêng, tôi có thể giúp bạn bằng các khóa học. Yên tâm, Python dễ lắm, tôi chỉ cho. AI cũng có thể hỗ trợ bạn thực hiện hầu hết công việc lập trình miễn là bạn có kiến thức căn bản và biết cách sử dụng chúng.
+
+Dự kiến khóa học mới sẽ được triển khai trong tháng 8/2023, bạn nào quan tâm hãy [inbox](https://www.messenger.com/t/mr.thinh.ueh) cho tôi để trao đổi thêm. Bạn cũng có thể tham khảo nội dung khóa học về phân tích dữ liệu tôi đã từng tổ chức [tại đây](https://learn.thinhvu.com/course/python-for-data-analysis-course/)
+
+# II. 📚 Hướng dẫn sử dụng cho người mới
+## 2.1. Tài nguyên quan trọng
+
+Trước khi bắt đầu, bạn có thể xem Video giới thiệu chính thức cho vnstock mình mới chia sẻ trên Youtube [tại đây](https://www.youtube.com/watch?v=6kP2TTtEY9Y&ab_channel=LEarnAnything)
+
+### 2.1.2 Blog
+
+👉 Để biết thêm thông tin và minh hoạ về cách sử dụng, bạn vui lòng truy cập bài viết trên blog của tôi, có sẵn bằng tiếng Việt/Anh [tại đây](https://thinhvu.com/2022/09/22/vnstock-api-tai-du-lieu-chung-khoan-python?utm_source=github&utm_medium=vnstock).
+
+### 2.1.2 Notebook minh hoạ
+
+👉 Bạn có thể mở tệp Jupyter Notebook [vnstock_demo_index_all_functions_testing](https://github.com/thinh-vu/vnstock/blob/beta/demo/gen2_vnstock_demo_index_all_functions_testing_2023_07_07.ipynb) để dùng thử tất cả các hàm của vnstock. Để sử dụng, nhấp vào nút ![Open in Colab](https://colab.research.google.com/assets/colab-badge.svg) ở đầu trang của notebook để mở với Google Colab.
+
+### 2.1.3. Docstring
+Tất cả các hàm của vnstock đều được cung cấp docstring đầy đủ trong khi file README.md này có thể không cập nhật toàn bộ mô tả về các tham số cho phép của từng hàm. Bạn có thể xem phần gợi ý khi viết câu lệnh trên các IDE như Google Colab, Visual Studio Code, hay Jupyter Notebook hoặc mở phần source code của Github để xem chi tiết. Trong thời gian tới, vnstock sẽ được bổ sung mô tả đầy đủ tại README.md khi có thể.
+
+<details>
+  <summary>Docstring trên Google Colab</summary>
+  Gợi ý cú pháp hàm được hiển thị khi viết bất kỳ hàm nào thuộc vnstock, trong ví dụ này hiển thị trong giao diện Google Colab.
+
+  ![docstring_ide](https://github.com/thinh-vu/vnstock/blob/beta/src/docstring_suggestion.jpeg?raw=true)
+
+</details>
+
+<details>
+  <summary>Docstring trong mã nguồn</summary>
+  
+  Mở mã nguồn tại file [vnstock.py](https://github.com/thinh-vu/vnstock/blob/beta/vnstock/stock.py), tìm hàm bạn cần tra cứu docstring.
+
+  ![docstring_source](https://github.com/thinh-vu/vnstock/blob/beta/src/docstring_source_code.jpeg?raw=true)
+
+</details>
+
+### 2.1.4. Xây dựng cộng đồng vnstock
+
+🖐 Nếu bạn thấy thư viện này có giá trị và muốn hỗ trợ tác giả duy trì vnstock dưới dạng mã nguồn mở, miễn phí thì có thể tham gia ủng hộ gây quỹ phát triển dự án này. Để biết thêm chi tiết, vui lòng tham khảo bài viết trên blog sau: [Cùng nhau xây dựng cộng đồng VNStock vững mạnh](https://thinhvu.com/2023/04/15/xay-dung-cong-dong-vnstock-vung-manh/).
+
+- Tham gia nhóm vnstock trên Facebook: [Tại đây](https://www.facebook.com/groups/vnstock)
+- Tham gia Discord channel: [Tại đây](https://discord.gg/qJvxJcChJ3)
+
+<details>
+  <summary>Ủng hộ quỹ phát triển vnstock</summary>
+  Nếu vnstock giúp ích cho bạn, hãy đóng góp quỹ phát triển ứng dụng này theo một trong hai hình thức sau gồm chuyển khoản ngân hàng hoặc Momo. Mọi khoản đóng góp đều đáng trân quý và là động lực giúp tác giả duy trì vnstock luôn hữu ích, miễn phí, và dễ tiếp cận cho cộng đồng.
+
+  - ![vcb-qr](https://raw.githubusercontent.com/thinh-vu/vnstock/beta/src/vcb-qr-thinhvu.jpg)
+  - ![momo-qr](https://raw.githubusercontent.com/thinh-vu/vnstock/beta/src/momo-qr-thinhvu.jpeg)
+
+</details>
+
+### 2.1.5. Lộ trình phát triển
+
+🔥 Bạn có thể tham khảo thêm [Ý tưởng cho các tính năng nâng cao cho các phiên bản sắp tới](https://github.com/users/thinh-vu/projects/1/views/4) để đồng hành cùng vnstock. 
+
+### 2.1.6. Lưu ý
+
+👉 Từ phiên bản 0.1.3, tất cả các cập nhật về tính năng và nâng cấp cho thư viện được tổng hợp trong file [Lịch sử thay đổi](https://github.com/thinh-vu/vnstock/blob/beta/changes_log.md).
+
+## 2.2 🛠 Cài đặt vnstock
+### Bước 1. Chọn phiên bản phù hợp
+
+Để sử dụng phiên bản vnstock ổn định được cập nhật trên pypi.org, bạn có thể cài đặt bằng câu lệnh:
+`pip install --upgrade vnstock`
+
+<details>
+
+<summary>Ngoài ra bạn cũng có thể cài đặt trực tiếp từ source code Github như sau (click để mở rộng) </summary>
+
+> vnstock được phát triển thành hai nhánh riêng biệt. Bạn cần chọn phiên bản phù hợp và *copy câu lệnh tương ứng để thực hiện cài đặt ở bước tiếp theo*:
+
+- Bản `beta` (nhận cập nhật mới nhất) được chia sẻ tại nhánh `beta` của Github repo.
+
+  `pip install git+https://github.com/thinh-vu/vnstock.git@beta`
+
+- Bản `stable` (đã phát triển ổn định) được chia sẻ qua pypi.org và nhánh `main` tại Github repo này. Để cài đặt bản stable bạn dùng câu lệnh đơn giản sau: 
+`pip install vnstock` hoặc cài đặt trực tiếp từ Github với câu lệnh:
+
+  `pip install git+https://github.com/thinh-vu/vnstock.git@main`
+
+<details>
+  <summary> Chọn xem nhánh phù hợp </summary>
+
+  ![select_branch](https://raw.githubusercontent.com/thinh-vu/vnstock/beta/src/vnstock_select_branch.jpeg)
+
+</details>
+
+</details>
+
+### Bước 2. Chạy câu lệnh cài đặt
+
+> Khi sử dụng file demo [vnstock_demo_index_all_functions_testing_2023_06_22.ipynb](https://github.com/thinh-vu/vnstock/blob/beta/demo/gen2_vnstock_demo_index_all_functions_testing_2023_07_07.ipynb) để bắt đầu, các câu lệnh cài đặt cần thiết đã được cung cấp sẵn để bạn thực thi (run).
+
+**pip được sử dụng để cài đặt vnstock**. pip có sẵn trong hầu hết các bản phân phối Python được cài đặt. Phiên bản python cần thiết cho vnstock tối thiểu là 3.7. Bạn có thể paste câu lệnh đã copy ở Bước 1 và chạy nó trong môi trường Python bạn đang sử dụng.
+
+- Jupyter Notebook/Jupyter Lab/Google Colab: Mở file demo notebook để chạy các lệnh có sẵn.
+- CLI: Mở Terminal (macOS/Linux) hoặc Command Prompt (Windows Desktop) và paste dòng lệnh trên, bấm Enter để cài đặt.pad
+ 
+---
+
+# III. 💻 Cách sử dụng các hàm trong vnstock
+
+Bạn sẽ nắm được cách sử dụng các hàm của vnstock thông qua tài liệu hướng dẫn này, hoặc mở file demo [vnstock demo index](https://github.com/thinh-vu/vnstock/blob/beta/demo/gen2_vnstock_demo_index_all_functions_testing_2023_07_07.ipynb) để chạy các dòng lệnh mẫu, làm quen và xem kết quả trực tiếp.
+
+Để nạp các hàm của vnstock vào dự án Python của bạn, cần `import` chúng thông qua câu lệnh như dưới đây. Như vậy mọi thứ đã sẵn sàng để truy cập dữ liệu do vnstock cung cấp thông qua các hàm được liệt kê trong tài liệu hướng dẫn.
+
+```python
+from vnstock import *
+```
+
+## 3.1. ☑ Danh sách cổ phiếu niêm yết (Listing)
+
+### 3.1.1. 📰 Danh sách các công ty niêm yết
+```python
+listing_companies()
+```
+Hàm này đọc dữ liệu từ tệp csv đính kèm trên Github theo mặc định (trong thư mục /data của repo này). Bởi danh sách các công ty niêm yết thường không thay đổi liên tục nên việc này không gây trở ngại nhiều.
+
+<details>
+  <summary>Output</summary>
+
+```
+>>> listing_companies()
+  ticker comGroupCode                                       organName                  organShortName organTypeCode comTypeCode  ... VNHEAL  VNIND   VNIT  VNMAT VNREAL  VNUTI
+0    VVS   UpcomIndex  Công ty Cổ phần Đầu tư Phát triển Máy Việt Nam  Đầu tư Phát triển Máy Việt Nam            DN          CT  ...  False  False  False  False  False  False
+1    XDC   UpcomIndex   Công ty TNHH MTV Xây dựng Công trình Tân Cảng    Xây dựng Công trình Tân Cảng            DN          CT  ...  False  False  False  False  False  False
+2    HSV   UpcomIndex           Công ty Cổ phần Tập đoàn HSV Việt Nam                Gang Thép Hà Nội            DN          CT  ...  False  False  False  False  False  False
+```
+
+</details>
+
+## 3.2. 🏳 Phân tích cơ bản (Fundamental Analysis)
+
+### 3.2.1. 🏚 Thông tin tổng quan công ty
+
+```python
+company_overview('TCB')
+```
+
+<details>
+  <summary>Output</summary>
+
+  ```
+  >>> company_overview('TCB')
+    exchange    shortName  industryID industryIDv2   industry  ... deltaInMonth deltaInYear  outstandingShare  issueShare  ticker
+  0     HOSE  Techcombank         289         8355  Ngân hàng  ...       -0.027      -0.038            3510.9      3510.9     TCB
+  ```
+
+</details>
+
+### 3.2.2. 🧧 Lịch sử chi trả cổ tức
+
+```python
+dividend_history("VNM")
+```
+
+<details>
+  <summary>Output</summary>
+
+```
+   exerciseDate  cashYear  cashDividendPercentage issueMethod
+0      10/01/22      2021                    0.14        cash
+1      07/09/21      2021                    0.15        cash
+2      07/06/21      2020                    0.11        cash
+3      05/01/21      2020                    0.10        cash
+```
+</details>
+
+## 3.3. 💰 Phân tích tài chính (Financial Analysis)
+
+### 3.3.1. Bộ chỉ số tài chính
+```python
+financial_ratio(symbol="TCB", report_range='yearly', is_all=False)
+```
+Trong đó:
+- `report_range` nhận 1 trong 2 giá trị: `yearly` cho phép trả về chỉ số theo năm, `quarterly` trả về dữ liệu theo quý
+- `is_all` có giá trị mặc định là `True` cho phép lấy chỉ số qua tất cả các kỳ (năm hoặc quý), `False` cho phép lấy các kỳ gần nhất (5 năm hoặc 10 quý gần đây).
+
+<details>
+  <summary>Output</summary>
+
+  ```
+>>> financial_ratio('TCB', 'yearly')
+year                      2022   2021   2020   2019   2018
+ticker                     TCB    TCB    TCB    TCB    TCB
+priceToEarning             4.5    9.7    9.0    8.2   10.7
+priceToBook                0.8    1.9    1.5    1.3    1.8
+roe                      0.197  0.217  0.181  0.178  0.215
+roa                      0.032  0.036   0.03  0.029  0.029
+earningPerShare           5729   5132   3504   2869   2410
+bookValuePerShare        32248  26452  21214  17679  14749
+interestMargin           0.053  0.057  0.049  0.043  0.041
+nonInterestOnToi         0.259   0.28  0.307  0.323  0.379
+badDebtPercentage        0.007  0.007  0.005  0.013  0.018
+provisionOnBadDebt       1.573  1.629   1.71  0.948  0.851
+costOfFinancing          0.028  0.022  0.031  0.038  0.041
+equityOnTotalAsset       0.162  0.164   0.17  0.162  0.161
+equityOnLoan              0.27  0.268  0.269  0.269  0.324
+costToIncome             0.328  0.301  0.319  0.347  0.318
+equityOnLiability          0.2    0.2    0.2    0.2    0.2
+epsChange                0.116  0.465  0.221  0.191  0.313
+assetOnEquity              6.2    6.1    5.9    6.2    6.2
+preProvisionOnToi        0.537  0.554  0.542   0.52  0.542
+postTaxOnToi               0.5  0.497  0.465  0.485  0.462
+loanOnEarnAsset          0.684  0.665  0.681  0.649  0.537
+loanOnAsset              0.602  0.611  0.631  0.602  0.498
+loanOnDeposit            1.173  1.104    1.0  0.998  0.794
+depositOnEarnAsset       0.583  0.603   0.68  0.651  0.676
+badDebtOnAsset           0.004  0.004  0.003  0.008  0.009
+liquidityOnLiability     0.347  0.382  0.372  0.411  0.531
+payableOnEquity            5.2    5.1    4.9    5.2    5.2
+cancelDebt               0.002  0.004  0.013  0.002  0.008
+bookValuePerShareChange  0.219  0.247    0.2  0.199  0.923
+creditGrowth             0.211  0.252  0.202  0.443 -0.006
+  ```
+</details>
+
+
+### 3.3.2. 💵 Báo cáo kết quả kinh doanh, cân đối kế toán và lưu chuyển tiền tệ
+
+#### 3.3.2.1. 📄 Báo cáo kinh doanh
+
+![income_statement](https://raw.githubusercontent.com/thinh-vu/vnstock/main/src/financial_income_statement.png)
+```python
+financial_flow(symbol="TCB", report_type='incomestatement', report_range='quarterly')
+```
+
+
+<details>
+  <summary>Output</summary>
+
+```
+        ticker  revenue  yearRevenueGrowth  quarterRevenueGrowth costOfGoodSold grossProfit  ...  investProfit  serviceProfit  otherProfit  provisionExpense operationIncome  ebitda
+index                                                                                        ...
+2021-Q4    TCB     7245              0.328                 0.074           None        None  ...           279           2103          532              -627            6767    None
+2021-Q3    TCB     6742              0.310                 0.023           None        None  ...           384           1497          156              -589            6151    None
+2021-Q2    TCB     6588              0.674                 0.076           None        None  ...           717           1457          444              -598            6615    None
+2021-Q1    TCB     6124              0.454                 0.122           None        None  ...           812           1325          671              -851            6369    None
+```
+</details>
+
+#### 3.3.2.2. 🧾 Bảng cân đối kế toán
+
+![balance_sheet](https://raw.githubusercontent.com/thinh-vu/vnstock/main/src/financial_balancesheet.png)
+```python
+financial_flow(symbol="TCB", report_type='balancesheet', report_range='quarterly')
+```
+
+<details>
+  <summary>Output</summary>
+
+```
+        ticker shortAsset  cash shortInvest shortReceivable inventory longAsset  fixedAsset  ...  payableInterest  receivableInterest deposit otherDebt  fund  unDistributedIncome  minorShareHolderProfit  payable
+index                                                                                        ...
+
+2021-Q4    TCB       None  3579        None            None      None      None        7224  ...             3098                5808  314753     33680  9156                47469                     845   475756
+2021-Q3    TCB       None  3303        None            None      None      None        7106  ...             3074                6224  316376     34003  6784                45261                     753   453251
+2021-Q2    TCB       None  3554        None            None      None      None        6739  ...             2643                5736  289335     27678  6790                40924                     659   420403
+2021-Q1    TCB       None  4273        None            None      None      None        4726  ...             2897                5664  287446     26035  6790                36213                     563   3837
+```
+</details>
+
+#### 3.3.2.3. 💶 Báo cáo lưu chuyển tiền tệ
+
+```python
+financial_flow(symbol="TCB", report_type='cashflow', report_range='quarterly')
+```
+
+<details>
+  <summary>Output</summary>
+
+```
+        ticker  investCost  fromInvest  fromFinancial  fromSale  freeCashFlow
+index
+2021-Q4    TCB        -280        -276              0     -9328             0
+2021-Q3    TCB        -180        -179             60     17974             0
+2021-Q2    TCB        -337        -282              0     11205             0
+2021-Q1    TCB        -143        -143              0     -6954             0
+```
+</details>
+
+## 3.4. Phân tích kỹ thuật (Technical Analysis)
+
+### 3.4.1 📈 Truy xuất dữ liệu giá lịch sử
+
+> Phiên bản API hiện tại cho phép truy cập giá lịch sử tối đa đến ngày 2012-03-20 đối với tất cả mã cổ phiếu. Nếu bạn có nhu cầu lấy lịch sử giá từ thời điểm thị trường chứng khoán bắt đầu hoạt động (REE là mã cổ phiếu có giao dịch sớm nhất thị trường vào 2000-07-31), hãy là một thành viên của [vnstock membership](https://www.facebook.com/groups/vnstock) để được hỗ trợ.
+
+vnstock cho phép người dùng tải xuống dữ liệu lịch sử giao dịch của `mã cổ phiếu, chỉ số, hợp đồng phái sinh`.
+- Dữ liệu `cổ phiếu` và `chỉ số` hỗ trợ 5 mức độ chi tiết theo khoảng thời gian bao gồm: 1 phút, 15 phút, 30 phút, 1 giờ, 1 ngày. 
+- Dữ liệu `phái sinh` hỗ trợ 8 mức độ chi tiết theo khoảng thời gian bao gồm: 1 phút, 3 phút, 5 phút, 15 phút, 30 phút, 45 phút, 1 giờ, 1 ngày
+- Trường dữ liệu `time` sẽ là giá trị ngày tháng `YYYY-mm-dd` nếu `resolution` nhập vào là `1D`, trong khi `resolution` là cấp độ phút và giờ sẽ cho thêm thông tin thời gian giờ/phút.
+- Đơn vị giá OHLC được làm tròn, chỉ lấy phần nguyên. Đơn vị tính là VND.
+
+Trong ví dụ dưới đây, dữ liệu giá được truy xuất theo cấp độ ngày.
+
+```python
+df =  stock_historical_data(symbol='GMD', 
+                            start_date="2021-01-01", 
+                            end_date='2022-02-25', resolution='1D', type='stock')
+print(df)
+```
+- Mới: 
+  - Giá trị mà tham số `resolution` có thể nhận là `1D` (mặc định, 1 ngày), '1' (1 phút), 3 (3 phút), 5 (5 phút), 15 (15 phút), 30 (30 phút), 45 (45 phút), '1H' (hàng giờ).
+  - `type = 'stock'` cho phép lấy dữ liệu giá của mã cổ cổ phiếu, `type = 'index'` cho phép lấy dữ liệu giá của mã chỉ số, và `type='derivative` cho phép lấy dữ liệu phái sinh. Các mã được hỗ trợ bao gồm (nhưng không giới hạn): VNINDEX, VN30, HNX, HNX30, UPCOM, VNXALLSHARE, VN30F1M, VN30F2M, VN30F1Q, VN30F2Q
+
+Bạn cũng có thể viết hàm theo dạng rút gọn như dưới đây, điều này đúng với tất cả các hàm, miễn là thông số được nhập vào đúng thứ tự:
+
+  - Lấy dữ liệu lịch sử cổ phiếu
+  ```python
+  df = stock_historical_data("GMD", "2021-01-01", "2022-02-25", "1D", 'stock')
+  print(df)
+  ```
+Và đây là kết quả
+
+<details>
+  <summary>Output</summary>
+
+  ```{r, engine='python', count_lines}
+   time        open     high     low      close    volume
+0  2021-01-04  32182.0  33157.0  31987.0  32279.0  4226500
+1  2021-01-05  32279.0  33596.0  31938.0  32962.0  4851900
+2  2021-01-06  33352.0  33352.0  32279.0  32572.0  3641300
+  ```
+
+</details>
+
+- Lấy dữ liệu lịch sử của mã chỉ số
+```python
+df = stock_historical_data("VNINDEX", "2021-01-01", "2022-02-25", "1D", 'index')
+print(df)
+```
+
+- Lấy dữ liệu lịch sử của hợp đồng phái sinh
+```python
+df = stock_historical_data("VN30F1M", "2023-07-01", "2023-07-24", "1D", 'derivative')
+print(df)
+```
+
+## 3.5. Lựa chọn cổ phiếu (Stock Screening)
+
+### 3.5.1. So sánh các cổ phiếu tiềm năng
+
+#### 3.5.1.1. 📊 Bảng giá (Price board)
+
+Bạn có thể tải xuống bảng giá của một danh sách các cổ phiếu được chọn để phân tích, thiết lập thuật toán dễ dàng hơn (khi xuất ra Google Sheets/Excel) so với việc xem trực tiếp trên bảng giá của các công ty chứng khoán.
+
+<details>
+  <summary>Minh họa Bảng giá TCBS</summary>
+
+  ![price_board](https://raw.githubusercontent.com/thinh-vu/vnstock/main/src/tcbs_trading_board_sector.png)
+
+</details>
+
+
+##### a. Thông tin bước giá, khối lượng và khớp lệnh
+
+```python
+price_depth('TCB,SSI,VND')
+```
+Sử dụng hàm này cho phép thống kê các bước giá và khối lượng trên bảng giá của một hoặc một danh sách các mã cổ phiếu. Bạn có thể sử dụng kết hợp hàm này với hàm `price_board` để kết hợp các thông tin đa dạng về giá, khối lượng, chỉ số, thông tin giao dịch để chọn lọc và theo dõi cổ phiếu theo mục đích sử dụng của mình.
+
+<details>
+  <summary>Output</summary>
+
+  >>> price_depth('TCB,SSI,VND')
+  Mã CP  Giá tham chiếu  Giá Trần  Giá Sàn  Giá mua 3 KL mua 3  Giá mua 2 KL mua 2  Giá mua 1  ... KL bán 1  Giá bán 2  KL bán 2  Giá bán 3 KL bán 3  Tổng Khối Lượng ĐTNN Mua  ĐTNN Bán  ĐTNN Room
+0   TCB           31950     34150    29750      31900       10      31850      130      31800  ...     9240      32000     19940      32049     7750           447200        0         0          0     
+1   SSI           28400     30350    26450      28450      100      28400     9850      28350  ...    30640      28550     22730      28600    48410          1610280   142759     17353  803963854     
+2   VND           17950     19200    16700      18450    11620      18400    38790      18350  ...    73180      18550     87830      18600   223700          4360710   152966      8355  932083910     
+
+[3 rows x 22 columns]
+
+</details>
+
+
+##### b. Thông tin giao dịch bổ sung và các chỉ số
+
+```
+price_board('TCB,SSI,VND')
+```
+Hàm này cho phép tải về thông tin giá, khối lượng và các chỉ số quan trọng cho một hoặc một danh sách mã cổ phiếu. Sử dụng kết hợp với hàm `price_depth` cho hiệu quả tốt nhất.
+
+<details>
+  <summary>Output</summary>
+
+```
+>>> price_board('TCB,SSI,VND')
+  Mã CP  Giá Khớp Lệnh  KLBD/TB5D  T.độ GD  KLGD ròng(CM)  ...  vnid1m  vnid3m  vnid1y  vnipe    vnipb
+0   TCB        48600.0        0.6     0.49         -23200  ...    -3.7    -2.0    22.4  17.99  2.46159
+1   SSI        43300.0        0.5     0.50        -112200  ...    -3.7    -2.0    22.4  17.99  2.46159
+2   VND        32600.0        0.7     0.68          37300  ...    -3.7    -2.0    22.4  17.99  2.46159
+```
+</details>
+
+
+#### 3.5.1.2. 🏭 Phân tích chỉ số các cổ phiếu cùng ngành (Industry Analysis)
+
+```python
+industry_analysis("VNM", lang='vi)
+```
+- Trả về thông tin các mã cổ phiếu cùng ngành với mã cổ phiếu nằm trong cùng nhóm ngành với mã `VNM`.
+- Tham số `lang='vi` mặc định trả về tên các chỉ số bằng tiếng Việt, đổi thành `en` để giữ nguyên chỉ số với tên tiếng Anh.
+
+- Trong đó các chỉ số sau được thể hiện dưới dạng thập phân sử dụng để thể hiện chỉ số dưới dạng %: 
+  ```dividend (Cổ tức), ROE, ROA, ebitOnInterest (Thanh toán lãi vay), currentPayment (Thanh toán hiện hành), quickPayment (Thanh toán nhanh), grossProfitMargin (Biên LNG), postTaxMargin (Biên LNST), badDebtPercentage (Tỉ lệ nợ xấu), debtOnEquity (Nợ/Vốn CSH), debtOnEbitda (Nợ/EBITDA), income5year (LNST 5 năm),  sale5year (Doanh thu 5 năm), income1quarter (LNST quý gần nhất), sale1quarter (Doanh thu quý gần nhất), nextIncome (LNST năm tới), nextSale (Doanh thu quý tới)```
+- Lưu ý: Tên các column có thể chưa được chuyển đổi đầy đủ thành tiếng Việt. Nếu gặp chỉ số nào chưa được chuyển đổi tên thành tiếng Việt, bạn vui lòng comment cho tác giả nhé.
+
+<details>
+  <summary>Output</summary>
+
+```
+>>> industry_analysis('VNM', label='vi')
+Mã CP                          VNM     MSN    MCH    QNS    KDC     IDP    SBT    MML    PAN    MCM    VSF    VOC    OCH    VSN    CLX    LSS     KTC    HSL    HKB
+Vốn hóa (tỷ)                  None  107634  51307  17543  16102   13204  11478  10108   4303   4232   3979   2890   1680   1618   1274    932     383    219     46
+Giá                           None   75600  71603  49149  62600  224000  15500  30900  20600  38473   7958  23727   8400  19994  14713  12500   10500   6180    900
+Số phiên tăng/giảm liên tiếp  None       3      2      4      0      -3      3      1     -1      1     -2      0      0      0      1      3       0     -1      0
+P/E                            NaN    49.2    9.1   12.3 -215.9    16.7   16.6  -18.7   13.2   11.7 -384.1    2.4   15.2   11.9    7.1   23.5    37.3   14.6   -0.8
+PEG                            NaN    -0.6   -8.0    0.9    1.9    -1.6   -1.4    0.1   -1.9    5.9    4.0    0.0   -0.1   -1.6    1.1    2.2    -0.8    0.8    0.5
+P/B                            NaN     4.1    2.2    2.3    2.5     6.5    1.2    1.9    1.0    1.8    1.7    1.1    1.3    1.2    0.8    0.6     1.0    0.5    0.2
+EV/EBITDA                      NaN    20.0    8.2   10.4   36.1    13.1   13.7 -267.0    7.2   11.4   25.9   -8.9    6.3    8.3   10.5    6.5    20.0   12.8   -3.1
+Cổ tức                         NaN   0.009    0.0    0.0  0.086   0.033    0.0    0.0    0.0    0.0    0.0    0.0    0.0    0.0    0.0    0.0     0.0    0.0    0.0
+ROE                            NaN   0.081  0.277  0.195 -0.011   0.442  0.076 -0.098  0.075  0.159 -0.005  0.591  0.086  0.107  0.118  0.025   0.025  0.036 -0.263
+ROA                            NaN   0.016  0.175  0.128 -0.006    0.22  0.025 -0.042  0.021   0.14 -0.001  0.484  0.049  0.067  0.082  0.014   0.007  0.031  -0.15
+Thanh toán lãi vay             NaN     0.5    9.1    8.5   -0.2    19.4    0.9   -0.8    1.3    NaN    0.3   -2.0   -3.2   67.7   22.1    2.2     0.9    6.9   -4.4
+Thanh toán hiện hành           NaN     0.8    2.7    1.8    1.6     1.5    1.2    1.4    1.3    8.6    1.0    4.2    1.9    2.5    3.1    1.3     0.9    9.7    0.3
+Thanh toán nhanh               NaN     0.6    2.5    1.4    1.2     1.3    0.9    1.1    0.9    7.7    0.4    3.4    1.7    1.7    2.9    0.3     0.5    8.6    0.3
+Biên LNG                       NaN   0.272  0.432   0.28  0.188   0.385  0.115  0.117  0.171  0.323  0.067    NaN  0.286  0.247  0.264  0.121   0.035  0.039  0.728
+Biên LNST                      NaN   0.011  0.228  0.149    NaN   0.138  0.026    NaN  0.016  0.138    NaN  6.467    NaN  0.039  0.372  0.017   0.004  0.024    NaN
+Nợ/Vốn CSH                     NaN     2.0    0.3    0.4    0.6     0.4    1.3    1.0    0.7    0.0    1.5    0.1    0.1    0.0    0.0    0.4     2.3    0.0    0.5
+Nợ/EBITDA                      NaN     7.6    1.1    1.5    8.1     0.7    7.2  -88.3    3.4    0.1   12.3   -1.1    0.7    1.1    0.4    2.6    15.5    0.8   -2.0
+LNST 5 năm                     NaN   0.028  0.207  0.046  -0.04     NaN   0.12    NaN  0.001  0.098    NaN    NaN    NaN  0.012  0.065   -0.1  -0.157 -0.081    NaN
+Doanh thu 5 năm                NaN   0.152  0.153  0.016  0.123     NaN   0.22 -0.239  0.274  0.049 -0.053 -0.181 -0.018 -0.002  0.088 -0.008   0.067   0.16 -0.474
+LNST quý gần nhất              NaN  -0.519 -0.255 -0.258    NaN   0.316  0.443    NaN -0.694  0.397    NaN    NaN    NaN -0.131  0.092    NaN  36.983  -0.44    NaN
+Doanh thu quý gần nhất         NaN  -0.094 -0.252  0.093 -0.302  -0.057 -0.181  0.031 -0.352 -0.067  -0.31 -0.675 -0.197 -0.134 -0.123  0.102  -0.122 -0.142  0.009
+LNST năm tới                   NaN   0.285   0.26  0.173 -0.202   0.074  0.047 -0.719 -0.041   0.04 -0.939  0.116  6.025 -0.034   0.09 -0.155   0.813  0.022    NaN
+Doanh thu năm tới              NaN     0.2    0.3  0.162  0.283     0.1    0.1   -0.7   0.05   0.05   0.03   0.15   -0.5    0.1    0.3  -0.08   -0.06   0.02    NaN
+RSI                            NaN    50.7   43.1   71.8   24.0    28.5   59.2   33.7   68.2   53.5   46.6   44.1   51.1   32.3   55.5   55.3    33.3   54.8   61.1
+```
+</details>
+
+
+#### 3.5.1.3. 🔬 So sánh các chỉ số của danh sách các cổ phiếu tùy chọn
+```python
+stock_ls_analysis("TCB, BID, CEO, GMD", lang='vi')
+```
+
+<details>
+  <summary>Output</summary>
+
+![preview](./src/stock_ls_comparison.png)
+
+```
+  ticker  marcap  price  numberOfDays  priceToEarning  peg  priceToBook  valueBeforeEbitda  dividend  ...  debtOnEbitda  income5year  sale5year income1quarter  sale1quarter  nextIncome  nextSale   rsi    rs
+0    GMD   15220  50500            -3            25.2  0.4          2.4               16.2       0.0  ...           1.8        0.092     -0.030          0.500         0.425         NaN       NaN  60.3  50.0
+1    CEO   17062  66300             1           183.2 -0.8          5.7               81.8       0.0  ...           7.8       -0.099     -0.086            NaN         3.002      -1.469      -0.2  51.9  82.0
+2    BID  225357  44550            -3            21.3  0.4          2.6                NaN       0.0  ...           NaN        0.115      0.154          0.083         0.000         NaN       NaN  49.1  34.0
+3    TCB  178003  50700             1             9.9  0.2          1.9                NaN       0.0  ...           NaN        0.418      0.255          0.059         0.157         NaN       NaN  45.2  28.0
+```
+
+</details>
+
+
+#### 3.5.1.4. ⭐ Đánh giá xếp hạng 
+##### a. Đánh giá chung
+![general_rating](https://raw.githubusercontent.com/thinh-vu/vnstock/beta/src/general_rating.png)
+
+```python
+general_rating("VNM")
+```
+
+<details>
+  <summary>Output</summary>
+
+```
+   stockRating  valuation  financialHealth  businessModel  businessOperation  rsRating  taScore  ... ticker highestPrice  lowestPrice  priceChange3m  priceChange1y  beta   alpha
+0          2.4        1.5              4.8            3.0                3.2       1.0      1.0  ...    VNM     102722.2      78600.0         -0.092         -0.232  0.49 -0.0014
+```
+</details>
+
+##### b. 🌱 Đánh giá mô hình kinh doanh
+```python
+biz_model_rating("VNM")
+```
+
+<details>
+  <summary>Output</summary>
+
+```
+  ticker  businessModel  businessEfficiency  assetQuality  cashFlowQuality  bom  businessAdministration  productService  businessAdvantage  companyPosition  industry  operationRisk
+0    VNM            3.0                   3             3                3    3                       3               3                  3                3         3              3
+```
+</details>
+
+##### c. 🎮 Đánh giá hiệu quả hoạt động
+```python
+biz_operation_rating("VNM")
+```
+
+<details>
+  <summary>Output</summary>
+
+```
+      industryEn loanGrowth depositGrowth netInterestIncomeGrowth netInterestMargin  ... last5yearsFCFFGrowth lastYearGrossProfitMargin lastYearOperatingProfitMargin  lastYearNetProfitMargin  TOIGrowth
+0  Food Products       None          None                    None              None  ...                    2                         5                             3                        4       None
+```
+</details>
+
+##### d. 📑 Đánh giá sức khỏe tài chính
+```python
+financial_health_rating("VNM")
+```
+
+<details>
+  <summary>Output</summary>
+
+```
+      industryEn loanDeposit badLoanGrossLoan badLoanAsset provisionBadLoan ticker  financialHealth  netDebtEquity  currentRatio  quickRatio  interestCoverage  netDebtEBITDA
+0  Food Products        None             None         None             None    VNM              4.8              4             5           5                 5              5
+```
+</details>
+
+##### e. 💲 Đánh giá về Định giá
+```python
+valuation_rating("VNM")
+```
+
+<details>
+  <summary>Output</summary>
+
+```
+      industryEn ticker  valuation  pe  pb  ps  evebitda  dividendRate
+0  Food Products    VNM        1.5   2   1   1         1             3
+```
+</details>
+
+##### f. 💳 Sức khỏe tài chính theo ngành
+```python
+industry_financial_health("VNM")
+```
+
+<details>
+  <summary>Output</summary>
+
+```
+  industryEn loanDeposit badLoanGrossLoan badLoanAsset provisionBadLoan ticker  financialHealth  netDebtEquity  currentRatio  quickRatio  interestCoverage  netDebtEBITDA
+0       None        None             None         None             None    VNM              3.4              4             4           3                 3              3
+```
+</details>
+
+### 3.5.2. 🔎 Bộ lọc cổ phiếu
+
+Bộ lọc cổ phiếu là một hàm cho phép bạn truy vấn và lọc các cổ phiếu theo nhiều tiêu chí đa dạng dựa trên dữ liệu phân tích của TCBS. Hàm này sẽ trả về một DataFrame chứa các thông tin toàn diện về các cổ phiếu thỏa mãn điều kiện lọc của bạn. Bạn có thể dùng DataFrame này để tiếp tục phân tích, biểu diễn hoặc xuất ra dữ liệu dạng bảng tính. Đây là cập nhật ưu việt giúp bạn tiết kiệm thời gian và công sức đáng kể khi làm việc với dữ liệu cổ phiếu, đồng thời cho phép lập trình để lọc là cập nhật danh sách cổ phiếu hiệu quả không cần sử dụng giao diện web từ công ty chứng khoán.
+
+<details>
+  <summary> Bộ lọc cổ phiếu TCBS </summary>
+
+  ![stock_scanner](https://raw.githubusercontent.com/thinh-vu/vnstock/beta/src/stock_scanner_tcbs.png)
+
+</details>
+
+Tham số
+- params (dict): một từ điển chứa các tham số và giá trị của chúng cho việc lọc cổ phiếu. Các `key` là tên của các bộ lọc, và các `value` là một giá trị đơn hoặc một tupple gồm hai giá trị (min và max) cho bộ lọc đó. Đây là ví dụ cho tham số params được thiết lập đúng:
+- drop_lang: Loại bỏ các cột dữ liệu sử dụng tên tiếng Việt (`vi`) hoặc Anh (`en`)
+
+```python
+params = {
+            "exchangeName": "HOSE,HNX,UPCOM",
+            "marketCap": (100, 1000),
+            "dividendYield": (5, 10)
+        }
+
+# Áp dụng bộ lọc với hàm để lấy kết quả
+
+df = stock_screening_insights (params, size=1700, drop_lang='vi')
+
+```
+
+<details>
+
+<summary>Các bộ lọc gợi ý và tiêu chí hỗ trợ bao gồm</summary>
+
+  a. BỘ LỌC GỢI Ý (PRESET)
+
+    > Sử dụng các tiêu chí lọc như sau để thiết lập tham số params.
+
+    - CANSLIM: epsGrowth1Year, lastQuarterProfitGrowth, roe, avgTradingValue20Day, relativeStrength1Month
+    - Giá trị: roe, pe, avgTradingValue20Day
+    - Cổ tức cao: dividendYield, avgTradingValue20Day
+    - Phá nền mua: avgTradingValue20Day, forecastVolumeRatio, breakout: 'BULLISH'
+    - Giá tăng + Đột biến khối lượng: avgTradingValue20Day, forecastVolumeRatio
+    - Vượt đỉnh 52 tuần: avgTradingValue20Day, priceBreakOut52Week: 'BREAK_OUT'
+    - Phá đáy 52 tuần: avgTradingValue20Day, priceWashOut52Week: 'WASH_OUT'
+    - Uptrend ngắn hạn: avgTradingValue20Day, uptrend: 'buy-signal'
+    - Vượt trội ngắn hạn: relativeStrength3Day, 
+    - Tăng trưởng: epsGrowth1Year, roe, avgTradingValue20Day
+
+  b. THÔNG TIN CHUNG
+
+    - exchangeName: sàn giao dịch của cổ phiếu, ví dụ "HOSE", "HNX", hoặc "UPCOM". Bạn có thể dùng dấu phẩy để phân tách nhiều sàn, ví dụ "HOSE,HNX,UPCOM".
+    - hasFinancialReport: Có báo cáo tài chính gần nhất. `1` nghĩa là có, `0` nghĩa là không.
+    - industryName: Lọc các cổ phiếu theo ngành cụ thể. Giá trị dạng `Retail` cho ngành Bán lẻ. Các giá trị khác có thể là:
+      - `Insurance`: Bảo hiểm
+      - `Real Estate`: Bất động sản
+      - `Technology`: Công nghệ thông tin
+      - `Oil & Gas`: Dầu khí
+      - `Financial Services`: Dịch vụ tài chính
+      - `Utilities`: Điện, nước, xăng dầu và khí đốt
+      - `Travel & Leisure`: Du lịch và giải trí
+      - `Industrial Goods & Services`: Hàng và dịch vụ công nghiệp
+      - `Personal & Household Goods`: Hàng cá nhân và gia dụng
+      - `Chemicals`: Hóa chất
+      - `Banks`: Ngân hàng
+      - `Automobiles & Parts`: Ô tô và phụ tùng
+      - `Basic Resources`: Tài nguyên cơ bản
+      - `Food & Beverage`: Thực phẩm và đồ uống
+      - `Media`: Truyền thông
+      - `Telecommunications`: Viễn thông
+      - `Construction & Materials`: Xây dựng và vật liệu
+      - `Health Care`: Y tế
+      - marketCap: vốn hóa thị trường của cổ phiếu tính bằng tỷ VND.
+      - priceNearRealtime: giá hiện tại của cổ phiếu tính bằng VND.
+      - foreignVolumePercent: tỷ lệ phần trăm khối lượng nước ngoài trong tổng khối lượng.
+      - alpha: lợi nhuận vượt trội của cổ phiếu so với lợi nhuận thị trường.
+      - beta: độ biến động của cổ phiếu so với thị trường.
+      - freeTransferRate: tỷ lệ phần trăm cổ phiếu có thể chuyển nhượng tự do.
+  
+  c. TĂNG TRƯỞNG
+
+    - revenueGrowth1Year: tốc độ tăng trưởng doanh thu trong năm qua.
+    - revenueGrowth5Year: tốc độ tăng trưởng doanh thu trung bình trong 5 năm qua.
+    - epsGrowth1Year: tốc độ tăng trưởng lợi nhuận trên mỗi cổ phiếu trong năm qua.
+    - epsGrowth5Year: tốc độ tăng trưởng lợi nhuận trên mỗi cổ phiếu trung bình trong 5 năm qua.
+    - lastQuarterRevenueGrowth: tốc độ tăng trưởng doanh thu trong quý gần nhất.
+    - secondQuarterRevenueGrowth: tốc độ tăng trưởng doanh thu trong quý thứ hai.
+    - lastQuarterProfitGrowth: tốc độ tăng trưởng lợi nhuận trong quý gần nhất.
+    - secondQuarterProfitGrowth: tốc độ tăng trưởng lợi nhuận trong quý thứ hai.
+  
+  d. CHỈ SỐ TÀI CHÍNH
+  
+    - grossMargin: tỷ suất lợi nhuận gộp của cổ phiếu.
+    - netMargin: tỷ suất lợi nhuận ròng của cổ phiếu.
+    - roe: tỷ suất sinh lời về vốn chủ sở hữu của cổ phiếu.
+    - doe: tỷ suất cổ tức về vốn chủ sở hữu của cổ phiếu.
+    - dividendYield: tỷ suất cổ tức của cổ phiếu.
+    - eps: lợi nhuận trên mỗi cổ phiếu của cổ phiếu tính bằng VND.
+    - pe: tỷ số giá/lợi nhuận của cổ phiếu.
+    - pb: tỷ số giá/giá trị sổ sách của cổ phiếu.
+    - evEbitda: tỷ số giá trị doanh nghiệp/lợi nhuận trước thuế, lãi vay, khấu hao và amortization của cổ phiếu.
+    - netCashPerMarketCap: tỷ số tiền mặt ròng/vốn hóa thị trường của cổ phiếu.
+    - netCashPerTotalAssets: tỷ số tiền mặt ròng/tổng tài sản của cổ phiếu.
+    - profitForTheLast4Quarters: tổng lợi nhuận trong 4 quý gần nhất của cổ phiếu tính bằng tỷ VND.
+  
+  e. BIẾN ĐỘNG GIÁ & KHỐI LƯỢNG
+
+    - suddenlyHighVolumeMatching: tín hiệu chỉ ra nếu có sự tăng đột biến khối lượng khớp lệnh cho cổ phiếu này. 0 nghĩa là không, 1 nghĩa là có.
+    - totalTradingValue: tổng giá trị giao dịch của cổ phiếu này tính bằng tỷ VND hôm nay.
+    - avgTradingValue5Day: giá trị giao dịch trung bình của cổ phiếu này tính bằng tỷ VND trong 5 ngày.
+    - avgTradingValue10Day: giá trị giao dịch trung bình của cổ phiếu này tính bằng tỷ VND trong 10 ngày.
+    - avgTradingValue20Day: giá trị giao dịch trung bình của cổ phiếu này tính bằng tỷ VND trong 20 ngày.
+    - priceGrowth1Week: tốc độ tăng trưởng giá của cổ phiếu trong tuần qua.
+    - priceGrowth1Month: tốc độ tăng trưởng giá của cổ phiếu trong tháng qua.
+    - percent1YearFromPeak: tỷ lệ phần trăm thay đổi của cổ phiếu từ giá cao nhất trong 1 năm.
+    - percentAwayFromHistoricalPeak: tỷ lệ phần trăm thay đổi của cổ phiếu từ giá cao nhất lịch sử.
+    - percent1YearFromBottom: tỷ lệ phần trăm thay đổi của cổ phiếu từ giá thấp nhất trong 1 năm.
+    - percentOffHistoricalBottom: tỷ lệ phần trăm thay đổi của cổ phiếu từ giá thấp nhất lịch sử.
+    - priceVsSMA5: mối quan hệ giữa giá hiện tại và SMA 5 ngày của cổ phiếu. Các giá trị có thể là "ABOVE", "BELOW", "CROSS_ABOVE", hoặc "CROSS_BELOW".
+    - priceVsSma10: mối quan hệ giữa giá hiện tại và SMA 10 ngày của cổ phiếu. Các giá trị có thể là "ABOVE", "BELOW", "CROSS_ABOVE", hoặc "CROSS_BELOW".
+    - priceVsSMA20: mối quan hệ giữa giá hiện tại và SMA 20 ngày của cổ phiếu. Các giá trị có thể là "ABOVE", "BELOW", "CROSS_ABOVE", hoặc "CROSS_BELOW".
+    - priceVsSma50: mối quan hệ giữa giá hiện tại và SMA 50 ngày của cổ phiếu. Các giá trị có thể là "ABOVE", "BELOW", "CROSS_ABOVE", hoặc "CROSS_BELOW".
+    - priceVsSMA100: mối quan hệ giữa giá hiện tại và SMA 100 ngày của cổ phiếu. Các giá trị có thể là "ABOVE", "BELOW", "CROSS_ABOVE", hoặc "CROSS_BELOW".
+    - forecastVolumeRatio: tỷ số giữa khối lượng dự báo và khối lượng thực tế của cổ phiếu hôm nay.
+    - volumeVsVSma5: tỷ số giữa khối lượng hiện tại và SMA khối lượng 5 ngày của cổ phiếu.
+    - volumeVsVSma10: tỷ số giữa khối lượng hiện tại và SMA khối lượng 10 ngày của cổ phiếu.
+    - volumeVsVSma20: tỷ số giữa khối lượng hiện tại và SMA khối lượng 20 ngày của cổ phiếu.
+    - volumeVsVSma50: tỷ số giữa khối lượng hiện tại và SMA khối lượng 50 ngày của cổ phiếu.
+  
+  f. HÀNH VI THỊ TRƯỜNG
+
+    - strongBuyPercentage: tỷ lệ phần trăm tín hiệu mua mạnh cho cổ phiếu này dựa trên phân tích kỹ thuật.
+    - activeBuyPercentage: tỷ lệ phần trăm tín hiệu mua tích cực cho cổ phiếu này dựa trên phân tích kỹ thuật.
+    - foreignTransaction: loại giao dịch nước ngoài cho cổ phiếu này hôm nay. Các giá trị có thể là "buyMoreThanSell", "sellMoreThanBuy", hoặc "noTransaction".
+    - foreignBuySell20Session: giá trị mua bán ròng nước ngoài cho cổ phiếu này tính bằng tỷ VND trong 20 phiên.
+    - numIncreaseContinuousDay: số ngày liên tiếp cổ phiếu này tăng giá.
+    - numDecreaseContinuousDay: số ngày liên tiếp cổ phiếu này giảm giá.
+  
+  g. TÍN HIỆU KỸ THUẬT
+
+    - rsi14: chỉ số sức mạnh tương đối (RSI) của cổ phiếu với chu kỳ 14 ngày.
+    - rsi14Status: trạng thái của RSI cho cổ phiếu này. Các giá trị có thể là "intoOverBought", "intoOverSold", "outOfOverBought", hoặc "outOfOverSold".
+    - tcbsBuySellSignal: tín hiệu mua bán cho cổ phiếu này dựa trên phân tích của TCBS. Các giá trị có thể là "BUY" hoặc "SELL".
+    - priceBreakOut52Week: tín hiệu chỉ ra nếu có sự đột phá giá cho cổ phiếu này trong 52 tuần. Các giá trị có thể là "BREAK_OUT" hoặc "NO_BREAK_OUT".
+    - priceWashOut52Week: tín hiệu chỉ ra nếu có sự rửa giá cho cổ phiếu này trong 52 tuần. Các giá trị có thể là "WASH_OUT" hoặc "NO_WASH_OUT".
+    - macdHistogram: tín hiệu chỉ ra nếu có tín hiệu MACD histogram cho cổ phiếu này. Các giá trị có thể là "macdHistGT0Increase", "macdHistGT0Decrease", "macdHistLT0Increase", hoặc "macdHistLT0Decrease".
+    - relativeStrength3Day: sức mạnh tương đối của cổ phiếu so với thị trường trong 3 ngày.
+    - relativeStrength1Month: sức mạnh tương đối của cổ phiếu so với thị trường trong 1 tháng.
+    - relativeStrength3Month: sức mạnh tương đối của cổ phiếu so với thị trường trong 3 tháng.
+    - relativeStrength1Year: sức mạnh tương đối của cổ phiếu so với thị trường trong 1 năm.
+    - tcRS: sức mạnh tương đối của TCBS của cổ phiếu so với thị trường.
+    - sarVsMacdHist: tín hiệu chỉ ra nếu có tín hiệu SAR vs MACD histogram cho cổ phiếu này. Các giá trị có thể là "BUY" hoặc "SELL".
+  
+  h. TÍN HIỆU MUA/BÁN
+
+    - bollingBandSignal: tín hiệu chỉ ra nếu có tín hiệu Bollinger Band cho cổ phiếu này. Các giá trị có thể là "BUY" hoặc "SELL".
+    - dmiSignal: tín hiệu chỉ ra nếu có tín hiệu chỉ số chuyển động hướng (DMI) cho cổ phiếu này. Các giá trị có thể là "BUY" hoặc "SELL".
+    - uptrend: tín hiệu chỉ ra nếu có tín hiệu xu hướng tăng cho cổ phiếu này. Các giá trị có thể là "buy-signal" hoặc "sell-signal".
+    - breakout: tín hiệu chỉ ra nếu có tín hiệu đột phá cho cổ phiếu này. Các giá trị có thể là "BULLISH" hoặc "BEARISH".
+  
+  i. TCBS ĐÁNH GIÁ
+
+    - tcbsRecommend: tín hiệu chỉ ra nếu có khuyến nghị của TCBS cho cổ phiếu này. Các giá trị có thể là "BUY" hoặc "SELL".
+    - stockRating: điểm đánh giá cổ phiếu cho cổ phiếu này dựa trên phân tích của TCBS. Điểm từ 1 đến 5, với 5 là tốt nhất.
+    - businessModel: điểm đánh giá mô hình kinh doanh cho cổ phiếu này dựa trên phân tích của TCBS. Điểm từ 1 đến 5, với 5 là tốt nhất.
+    - businessOperation: điểm đánh giá hoạt động kinh doanh cho cổ phiếu này dựa trên phân tích của TCBS. Điểm từ 1 đến 5, với 5 là tốt nhất.
+    - financialHealth: điểm đánh giá sức khỏe tài chính cho cổ phiếu này dựa trên phân tích của TCBS. Điểm từ 1 đến 5, với 5 là tốt nhất.
+
+</details>
+
+
+## 3.6. 🔥 Dữ liệu khớp lệnh trong ngày giao dịch
+
+<details>
+  <summary>Minh hoạ giao diện TCBS</summary>
+
+  ![intraday](https://raw.githubusercontent.com/thinh-vu/vnstock/main/src/tcbs_intraday_screen1.png)
+  ![intraday](https://raw.githubusercontent.com/thinh-vu/vnstock/main/src/tcbs_intraday_screen2.png)
+
+</details>
+vnstock cho phép người dùng tải xuống dữ liệu khớp lệnh trong ngày giao dịch theo thời gian thực. Nếu mốc thời gian bạn truy cứu rơi vào Thứ Bảy, Chủ Nhật thì dữ liệu nhận được thể hiện cho ngày giao dịch của Thứ 6 của tuần đó.
+
+```python
+df =  stock_intraday_data(symbol='TCB', 
+                            page_size=500)
+print(df)
+```
+
+<details>
+  <summary>Terminal output</summary>
+
+  ```{r, engine='python', count_lines}
+>>> stock_intraday_data('TCB', 500)
+
+  ticker      time  orderType investorType  volume  averagePrice  orderCount
+0    TCB  14:29:55  Sell Down        SHEEP    1000       32700.0           1
+1    TCB  14:29:47     Buy Up        SHEEP     200       32750.0           1
+2    TCB  14:29:44  Sell Down         WOLF    8000       32700.0          14
+3    TCB  14:29:41  Sell Down        SHEEP    1000       32700.0           5
+4    TCB  14:29:36  Sell Down         WOLF   23800       32700.0          10
+  ```
+
+</details>
+
+<details>
+  <summary>Giải thích ý nghĩa chỉ số</summary>
+  • Khi 1 lệnh lớn (từ Cá mập, tay to, tổ chức....) mua chủ động (hoặc bán chủ động) được đưa vào Sàn, thường thì nó sẽ được khớp với nhiều lệnh nhỏ đang chờ bán (hoặc chờ mua). Nếu chỉ nhìn realtime theo từng lệnh khớp riêng lẻ, thì sẽ không thể phát hiện được các lệnh to (của Cá mập, tay to...) vừa được đẩy vào Sàn. Vì vậy, chúng tôi "cộng dồn" các lệnh khớp này lại (phát sinh bởi 1 lệnh lớn chủ động vào sàn trong 1 khoảng thời gian rất nhanh) để giúp NĐT phát hiện các lệnh lớn (của Cá mập, tay to....) chính xác hơn. Lệnh Cá mập sẽ được tô xanh (cho Mua chủ động) và đỏ (cho Bán chủ động). 
+
+  • Cá mập: (CM - SHARK) nhà đầu tư tay to, tổ chức, đầu tư lớn, dẫn dắt thị trường. Giá trị 1 lệnh đặt > 1 tỷ đồng/lệnh đặt. Đồ thị 1N dùng số liệu 1 phút cho 60’ gần nhất; 1W là tổng mỗi 15’ cho 1 tuần; 1M là tổng hàng ngày cho 1 tháng
+
+  • Sói già: (SG - WOLF) nhà đầu tư kinh nghiệm, giá trị lệnh đặt cao. Giá trị 1 lệnh đặt từ 200 tr đến 1 tỷ đồng/lệnh đặt.
+
+  • Cừu non: (CN - SHEEP) nhà đầu tư nhỏ lẻ, giá trị giao dịch và mua bán chủ động thấp. Giá trị 1 lệnh đặt Mua hoặc Bán chủ động < 200 triệu đồng/lệnh đặt vào.
+
+  • Mua chủ động (hay Buy Up) là khi NĐT thực hiện chủ động mua lên qua việc đặt lệnh mua với giá bằng giá dư bán gần nhất để có thể khớp luôn. Như thế, giá khớp cho lệnh này thường sẽ đẩy giá khớp lên cao hơn thị giá trước đó.
+
+  • Bán chủ động (hay Sell Down) là khi NĐT thực hiện chủ động Bán dưới giá hiện tại (hay thị giá) của cổ phiếu bằng việc đặt lệnh bán với giá bán bằng giá dư mua gần nhất để khớp ngay. Và như thế, thị giá sẽ bị kéo xuống thấp hơn so với thị giá trước đó. Thống kê khối lượng giao dich theo Mua CĐ và Bán CĐ dùng để đánh giá tương quan giữa cung (Bán CĐ) và cầu (Mua CĐ) trên giao dịch khớp lệnh thực tế, nhằm nhận định tương đối về sự vận động của xu hướng dòng tiền. Khi tỷ lệ % Mua CĐ trên (Tổng Mua và Bán CĐ) lớn hơn 50%, đồng nghĩa với việc thị trường đang có xu hướng mua vào nhiều hơn bán ra và ngược lại, qua đó xác định được dòng tiền vào/ra với mỗi cổ phiếu. Khi tỷ lệ này cao đột biến (>70% hay <30%) so với điểm cân bằng (50%) , đó là tín hiệu của việc mua hoặc bán bất chấp của thị trường.
+
+</details>
+
+
+## 3.7. 🌏 Thông tin thị trường
+
+<details>
+  <summary>Tạm ngưng hoạt động, chờ nâng cấp APIs</summary>
+
+### 3.7.1. Các mã cổ phiếu đứng đầu theo tiêu chí xếp loại 
+
+<details>
+  <summary>SSI Top Stocks</summary>
+
+Top Breakout (Đột phá) > Top Gainers (Tăng giá) > Top Losers (Giảm giá) > Top Value (Giá trị) > Top Volume (Khối lượng)
+![top_mover](./src/ssi_top_breakout_gainer_loser.png)
+
+Top New High (vượt đỉnh) > Top Foreign Trading (nhà đầu tư ngước ngoài) > Top New Low (thủng đáy)
+![top_foreigntrading_high_low](./src/top_foreigntrading_newhigh_newlow.png)
+
+</details>
+
+```python
+market_top_mover('ForeignTrading')
+```
+
+<details>
+  <summary>Output</summary>
+
+```
+    foreignBuyVolume  foreignBuyValue  ...                                          financial                                          technical
+0          3826600.0     1.703888e+11  ...  {'organCode': 'DXG', 'rtd7': 14713.265320738, ...  {'organCode': 'DXG', 'sma20Past4': 34887.5, 's...
+1          3270200.0     1.088892e+11  ...  {'organCode': 'STB', 'rtd7': 18173.6958318461,...  {'organCode': 'STB', 'sma20Past4': 34332.5, 's...
+2          1456800.0     4.199166e+10  ...  {'organCode': 'FUEVFVND', 'rtd7': None, 'rtd11...  {'organCode': 'FUEVFVND', 'sma20Past4': 27993....
+3          1033300.0     1.281170e+10  ...  {'organCode': 'FLC', 'rtd7': 12898.0038031343,...  {'organCode': 'FLC', 'sma20Past4': 12062.5, 's...
+4           998600.0     5.324337e+10  ...  {'organCode': 'NLG', 'rtd7': 23318.1252311207,...  {'organCode': 'NLG', 'sma20Past4': 52385.0, 's...
+```
+</details>
+
+### 3.7.2. Thông tin giao dịch nhà đầu tư nước ngoài (NDTNN)
+Trong ví dụ dưới đây, thể hiện giao dịch mua vào của NDTNN.
+
+```python
+fr_trade_heatmap ('All', 'FrBuyVol')
+```
+<details>
+  <summary>Output</summary>
+
+  ```
+    organCode  name      value  percentPriceChange  ...  ceilingPrice  floorPrice        industry_name      rate
+  0        PVD   PVD  1433300.0            0.068627  ...       16350.0     14250.0              Dầu khí  0.040308
+  1        PVS   PVS   370100.0            0.096154  ...       22800.0     18800.0              Dầu khí  0.040308
+  2      PETRO   PLX   249700.0            0.014516  ...       33150.0     28850.0              Dầu khí  0.040308
+  3   PETECHIM   PTV     4000.0            0.064000  ...        5400.0      4000.0              Dầu khí  0.040308
+  4       BSRC   BSR     3800.0            0.002000  ...       17200.0     12800.0              Dầu khí  0.040308
+  ..       ...   ...        ...                 ...  ...           ...         ...                  ...       ...
+  10      None  Khác   210200.0            0.027762  ...           0.0         0.0            Ngân hàng  0.050653
+  0        CMG   CMG    74400.0            0.024390  ...       43850.0     38150.0  Công nghệ Thông tin  0.034816
+  1        SAM   SAM    35700.0            0.020833  ...        7700.0      6700.0  Công nghệ Thông tin  0.034816
+  2        ELC   ELC     4100.0            0.049197  ...       10650.0      9270.0  Công nghệ Thông tin  0.034816
+  3        ITD   ITD     2000.0            0.068548  ...       13250.0     11550.0  Công nghệ Thông tin  0.034816
+
+  [92 rows x 10 columns]
+  ```
+</details>
+
+### 3.7.3. Biến động của các nhóm chỉ số
+![latest_indices](https://raw.githubusercontent.com/thinh-vu/vnstock/main/src/get_latest_indices.png)
+
+Thông tin các nhóm chỉ số phổ biến của thị trường chứng khoán Việt Nam.
+
+```python
+get_latest_indices()
+```
+
+<details>
+  <summary>Output</summary>
+
+  ```
+  >>> get_latest_indices()
+    indexId comGroupCode  indexValue          tradingDate  ...  matchValue  ceiling  floor  marketStatus
+0         0      VNINDEX     1108.08  2023-01-19T00:00:00  ...         0.0      0.0    0.0          None
+1         0         VN30     1121.92  2023-01-19T00:00:00  ...         0.0      0.0    0.0          None
+2         0     HNXIndex      219.87  2023-01-19T00:00:00  ...         0.0      0.0    0.0          None
+3         0        HNX30      378.94  2023-01-19T00:00:00  ...         0.0      0.0    0.0          None
+4         0   UpcomIndex       73.98  2023-01-19T00:00:00  ...         0.0      0.0    0.0          None
+5         0       VNXALL     1707.39  2023-01-19T00:00:00  ...         0.0      0.0    0.0          None
+6         0        VN100     1063.59  2023-01-19T00:00:00  ...         0.0      0.0    0.0          None
+7         0        VNALL     1066.54  2023-01-19T00:00:00  ...         0.0      0.0    0.0          None
+8         0       VNCOND     1537.34  2023-01-19T00:00:00  ...         0.0      0.0    0.0          None
+9         0       VNCONS      793.25  2023-01-19T00:00:00  ...         0.0      0.0    0.0          None
+10        0    VNDIAMOND     1689.15  2023-01-19T00:00:00  ...         0.0      0.0    0.0          None
+11        0        VNENE      541.51  2023-01-19T00:00:00  ...         0.0      0.0    0.0          None
+12        0        VNFIN     1252.54  2023-01-19T00:00:00  ...         0.0      0.0    0.0          None
+13        0    VNFINLEAD     1631.16  2023-01-19T00:00:00  ...         0.0      0.0    0.0          None
+14        0  VNFINSELECT     1676.21  2023-01-19T00:00:00  ...         0.0      0.0    0.0          None
+15        0       VNHEAL     1552.19  2023-01-19T00:00:00  ...         0.0      0.0    0.0          None
+16        0        VNIND      628.34  2023-01-19T00:00:00  ...         0.0      0.0    0.0          None
+17        0         VNIT     2631.82  2023-01-19T00:00:00  ...         0.0      0.0    0.0          None
+18        0        VNMAT     1534.50  2023-01-19T00:00:00  ...         0.0      0.0    0.0          None
+19        0        VNMID     1394.75  2023-01-19T00:00:00  ...         0.0      0.0    0.0          None
+20        0       VNREAL      981.94  2023-01-19T00:00:00  ...         0.0      0.0    0.0          None
+21        0         VNSI     1715.37  2023-01-19T00:00:00  ...         0.0      0.0    0.0          None
+22        0        VNSML     1140.40  2023-01-19T00:00:00  ...         0.0      0.0    0.0          None
+23        0        VNUTI      874.84  2023-01-19T00:00:00  ...         0.0      0.0    0.0          None
+24        0        VNX50     1805.33  2023-01-19T00:00:00  ...         0.0      0.0    0.0          None
+  ```
+</details>
+
+### 3.7.4. Dữ liệu chuyên sâu theo nhóm chỉ số cụ thể
+![index_series_data](https://raw.githubusercontent.com/thinh-vu/vnstock/beta/src/get_index_series_data.png)
+
+```python
+get_index_series(index_code='VNINDEX', time_range='OneYear')
+```
+- Nhà cung cấp dữ liệu: SSI iBoard sử dụng dữ liệu từ FiinTrade.
+- Sử dụng một trong các mã chỉ số sau để tra cứu:
+  
+  ```
+  'VNINDEX', 'VN30', 'HNXIndex', 'HNX30', 'UpcomIndex', 'VNXALL',
+  'VN100','VNALL', 'VNCOND', 'VNCONS','VNDIAMOND', 'VNENE', 'VNFIN',
+  'VNFINLEAD', 'VNFINSELECT', 'VNHEAL', 'VNIND', 'VNIT', 'VNMAT', 'VNMID',
+  'VNREAL', 'VNSI', 'VNSML', 'VNUTI', 'VNX50'
+  ```
+  Bạn có thể liệt kê toàn bộ các nhóm chỉ số với hàm `get_latest_indices()`.
+
+- `time_range`: Sử dụng khung thời gian là một trong các giá trị sau
+ ```
+ 'OneDay', 'OneWeek', 'OneMonth', 'ThreeMonth', 'SixMonths', 'YearToDate', 'OneYear', 'ThreeYears', 'FiveYears'
+ ```
+<details>
+  <summary>Output</summary>
+
+  ```
+  >>> get_index_series(index_code='VNINDEX', time_range='OneYear')
+      comGroupCode  indexValue          tradingDate  ...    matchValue  totalMatchVolume  totalMatchValue
+  0        VNINDEX     1470.76  2022-01-27T00:00:00  ...  1.554536e+13       498256400.0     1.554536e+13
+  1        VNINDEX     1478.96  2022-01-28T00:00:00  ...  1.913215e+13       634887600.0     1.913215e+13
+  2        VNINDEX     1497.66  2022-02-07T00:00:00  ...  1.710999e+13       516533800.0     1.710999e+13
+  3        VNINDEX     1500.99  2022-02-08T00:00:00  ...  2.106676e+13       660158600.0     2.106676e+13
+  4        VNINDEX     1505.38  2022-02-09T00:00:00  ...  2.360041e+13       722161500.0     2.360041e+13
+  ..           ...         ...                  ...  ...           ...               ...              ...
+  241      VNINDEX     1060.17  2023-01-13T00:00:00  ...  7.884840e+12       459494342.0     7.884840e+12
+  242      VNINDEX     1066.68  2023-01-16T00:00:00  ...  6.724499e+12       391079501.0     6.724499e+12
+  243      VNINDEX     1088.29  2023-01-17T00:00:00  ...  1.016031e+13       566247477.0     1.016031e+13
+  244      VNINDEX     1098.28  2023-01-18T00:00:00  ...  9.377296e+12       531786150.0     9.377296e+12
+  245      VNINDEX     1108.08  2023-01-19T00:00:00  ...  1.054607e+13       556193050.0     1.054607e+13
+
+  [246 rows x 14 columns]
+  ```
+</details>
+
+</details>
+
+## 3.8. 🛡 Thị trường Phái Sinh
+
+### 3.8.1. Dữ liệu giá lịch sử
+
+> Xem chi tiết mục [3.4.1 📈 Truy xuất dữ liệu giá lịch sử](#341--truy-xuất-dữ-liệu-giá-lịch-sử) cùng với thông tin giá chứng khoán cơ sở.
+
+### 3.8.2. Dữ liệu khớp lệnh lịch sử
+
+<details>
+
+<summary>Minh họa bảng dữ liệu khớp lệnh Phái sinh - CK Rồng Việt </summary>
+
+![livedragon_derivative_match](https://raw.githubusercontent.com/thinh-vu/vnstock/beta/src/livedragon_derivative_history_match.png)
+
+</details>
+
+Để truy vấn dữ liệu từ hàm này, bạn cần có cookie người dùng (không cần đăng nhập) của chứng khoán Rồng Việt. Các bước thực hiện như sau:
+  1. Truy cập `https://livedragon.vdsc.com.vn/all/all.rv`
+  2. Mở `Developer Tools` trên trình duyệt, sử dụng F12 hoặc `Ctrl` + `Shift` + `I` trên Windows hoặc `Cmd` + `Option` + `I` trên macOS
+  3. Chuyển đến tab `Network` và chọn mục `Fetch/XHR`
+  4. Mở bất kỳ mục request nào trong tab này, tìm mục `Header` của request
+  5. Tìm và copy giá trị của `Cookie` trong request này để điền vào bước tiếp theo dưới đây trước khi gọi hàm
+
+```python
+cookie = 'GIÁ TRỊ COOKIE CẦN PASTE VÀO ĐÂY'
+derivatives_historical_match (symbol='VN30F2308', date='2023-07-24', cookie=cookie)
+```
+
+# IV. 🚚 Xuất, Lưu trữ, Chia sẻ dữ liệu
+
+> Để xuất, lưu trữ và chia sẻ dữ liệu với vnstock, bạn có rất nhiều sự lựa chọn kể cả sử dụng cơ sở dữ liệu, bảng tính (Excel, Google Sheets) và nhiều hình thức khác. Dữ liệu tiêu chuẩn tạo ra bởi vnstock là các pandas DataFrame do đó bạn có thể biến đổi và lưu trữ/chia sẻ dữ liệu dễ dàng với cách thức tiêu chuẩn của python. Dưới đây là hướng dẫn cơ bản với cách thức xuất dữ liệu ra csv và Google Sheets.
+
+## 4.1. Xuất dữ liệu ra csv
+
+Dành cho những bạn mới làm quen Python và Pandas có thể sử dụng dữ liệu từ vnstock dễ dàng với công cụ bảng tính quen thuộc. Bạn có thể xuất dữ liệu từ hàm bất kỳ ra csv và mở bằng Excel hoặc upload lên Google Drive và mở bằng Google Sheets.
+
+```python
+start_date = '2023-06-01'
+end_date = '2023-07-24'
+# Truy xuất dữ liệu
+df = stock_historical_data('TCB', start_date, end_date)
+# Xuất dữ liệu ra csv, chèn ngày tháng và mã CP
+df.to_csv(f'THƯ-MỤC-CỦA-BẠN/TCB_historical_price_{start_date}_{end_date}.csv', index=True)
+```
+
+## 4.2. Xuất dữ liệu ra Google Sheets
+
+Phương thức này được thiết kế riêng để xuất dữ liệu trực tiếp từ Google Colab sang Google Sheets (sẽ không hoạt động nếu chạy ở môi trường local, không thiết lập môi trường tương đồng Colab). Tham khảo cách làm chi tiết trong file demo, mục `III. Data Export`
+
+
+# V. 🙋‍♂️ Thông tin liên hệ
+
+Bạn có thể kết nối với tác giả qua các hình thức sau. Trong trường hợp cần hỗ trợ nhanh, bạn có thể chọn nhắn tin qua Messenger hoặc Linkedin, tôi sẽ phản hồi ngay lập tức nếu có thể trong hầu hết các trường hợp.
+
+<div id="badges" align="center">
+  <a href="https://www.linkedin.com/in/thinh-vu">
+    <img src="https://img.shields.io/badge/LinkedIn-blue?style=for-the-badge&logo=linkedin&logoColor=white" alt="LinkedIn Badge"/>
+  </a>
+  <a href="https://www.messenger.com/t/mr.thinh.ueh">
+    <img src="https://img.shields.io/badge/Messenger-00B2FF?style=for-the-badge&logo=messenger&logoColor=white" alt="Messenger Badge"/>
+  <a href="https://www.youtube.com/channel/UCYgG-bmk92OhYsP20TS0MbQ">
+    <img src="https://img.shields.io/badge/YouTube-red?style=for-the-badge&logo=youtube&logoColor=white" alt="Youtube Badge"/>
+  </a>
+  </a>
+    <a href="https://github.com/thinh-vu">
+    <img src="https://img.shields.io/badge/GitHub-100000?style=for-the-badge&logo=github&logoColor=white" alt="Github Badge"/>
+  </a>
+</div>
+
+# VI. 💪 Hỗ trợ phát triển dự án vnstock
+
+Nếu bạn nhận thấy giá trị từ vnstock và các dự án mã nguồn mở của tôi, bạn có thể hỗ trợ phát triển chúng bằng cách quyên góp hoặc đơn giản là gửi tặng tôi một ly cà phê để cảm ơn.
+Bạn có thể chọn 1 trong 3 hình thức đóng góp bao gồm Momo, Chuyển khoản ngân hàng và Gửi tiền qua Paypal. Sự đóng góp của bạn sẽ giúp tôi duy trì phí lưu trữ blog và tiếp tục tạo ra nội dung chất lượng cao. Cảm ơn sự ủng hộ của bạn!
+
+- [Paypal](https://paypal.me/thinhvuphoto?country.x=VN&locale.x=en_US)
+
+- ![momo-qr](https://raw.githubusercontent.com/thinh-vu/vnstock/beta/src/momo-qr-thinhvu.jpeg)
+  
+- ![vcb-qr](https://raw.githubusercontent.com/thinh-vu/vnstock/beta/src/vcb-qr-thinhvu.jpg)
+
+# VII. ⚖ Tuyên bố miễn trừ trách nhiệm
+vnstock được phát triển nhằm mục đích cung cấp các công cụ nghiên cứu đơn giản và miễn phí, nhằm giúp người nghiên cứu tiếp cận và phân tích dữ liệu chứng khoán một cách dễ dàng. Dữ liệu được cung cấp phụ thuộc vào nguồn cấp dữ liệu, do đó, khi sử dụng, bạn cần thận trọng và cân nhắc.
+
+💰 Trong bất kỳ trường hợp nào, người sử dụng hoàn toàn chịu trách nhiệm về quyết định sử dụng dữ liệu trích xuất từ vnstock và chịu trách nhiệm với bất kỳ tổn thất nào có thể phát sinh. Bạn nên tự mình đảm bảo tính chính xác và đáng tin cậy của dữ liệu trước khi sử dụng chúng.
+
+Việc sử dụng dữ liệu chứng khoán và quyết định đầu tư là hoạt động có rủi ro và có thể gây mất mát tài sản. Bạn nên tìm kiếm lời khuyên từ các chuyên gia tài chính và tuân thủ các quy định pháp luật về chứng khoán tại Việt Nam và quốc tế khi tham gia vào hoạt động giao dịch chứng khoán.
+
+Xin lưu ý rằng vnstock không chịu trách nhiệm và không có bất kỳ trách nhiệm pháp lý nào đối với bất kỳ tổn thất hoặc thiệt hại nào phát sinh từ việc sử dụng gói phần mềm này.
+
+🐱‍👤 vnstock được thiết kế hoàn toàn cho mục đích phân tích và thực hành nghiên cứu đầu tư. Mọi hình thức sử dụng không đúng mục đích hoặc việc sử dụng trái phép thư viện với mục đích xấu như tấn công public API hay gây hại cho hệ thống thông qua từ chối truy cập hoặc các hành động tương tự, hoàn toàn nằm ngoài phạm vi sử dụng dự định và không thuộc trách nhiệm của nhóm phát triển.
+
+# VII. 🔑 Bản quyền và giấy phép
+
+
+```
+Bản quyền (c) 2022 Thinh Vu | thinh-vu @ Github | MIT
+
+Được cấp phép theo quyền tự do, miễn phí, cho bất kỳ cá nhân nào nhận được một bản sao của phần mềm này và các tệp tài liệu liên quan (gọi chung là "Phần mềm"), để sử dụng Phần mềm mà không có bất kỳ hạn chế nào, bao gồm nhưng không giới hạn quyền sử dụng, sao chép, sửa đổi, hợp nhất, xuất bản, phân phối, cấp phép lại và/hoặc bán các bản sao của Phần mềm, và cho phép những người nhận Phần mềm được nhúng vào Phần mềm này, tuân thủ các điều kiện sau đây:
+
+Thông báo bản quyền trên và thông báo giấy phép này phải được bao gồm trong tất cả các bản sao hoặc phần quan trọng của Phần mềm.
+
+PHẦN MỀM ĐƯỢC CUNG CẤP "NHƯ NÓ LÀ", KHÔNG BẢO ĐẢM BẤT KỲ LOẠI NÀO, BAO GỒM NHƯNG KHÔNG GIỚI HẠN ĐẾN SỰ BẢO ĐẢM VỀ CHẤT LƯỢNG KINH DOANH, PHÙ HỢP VỚI MỤC ĐÍCH CỤ THỂ VÀ VI PHẠM QUYỀN SỞ HỮU. TRONG MỌI TRƯỜNG HỢP, TÁC GIẢ HOẶC CHỦ SỞ HỮU BẢN QUYỀN KHÔNG CHỊU TRÁCH NHIỆM ĐỐI VỚI BẤT KỲ YÊU CẦU BỒI THƯỜNG, THIỆT HẠI HOẶC TRÁCH NHIỆM PHÁP LÝ NÀO PHÁT SINH TỪ HOẶC LIÊN QUAN ĐẾN SỬ DỤNG HOẶC HIỆN HỮU CỦA PHẦN MỀM.
+```